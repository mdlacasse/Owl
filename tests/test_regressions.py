--- conflicted
+++ resolved
@@ -376,12 +376,7 @@
     p.setAllocationRatios('individual', generic=[[[100, 0, 0, 0], [100, 0, 0, 0]]])
     # Inflation should cancel out growth.
     p.setRates('user', values=[4, 0, 0, 4])
-<<<<<<< HEAD
-    options = {'maxRothConversion': 0, 'netSpending': 0, 'solver': solver, 'withSCLoop': False}
-=======
-    # Curiously, this case with netSpending 0f 0 fails in HiGHS but not in MOSEK.
-    options = {'maxRothConversion': 0, 'netSpending': 1e-5, 'solver': solver, 'withMedicare': False}
->>>>>>> 2a991d57
+    options = {'maxRothConversion': 0, 'netSpending': 0, 'solver': solver, 'withSCLoop': False}
     p.solve('maxBequest', options=options)
     assert p.basis == pytest.approx(1e-7, abs=0.01)
     assert p.bequest == pytest.approx(1000*amount, abs=0.5)
