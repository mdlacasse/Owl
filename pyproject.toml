[build-system]
requires = ["hatchling"]
build-backend = "hatchling.build"

[project]
name = "owlplanner"
<<<<<<< HEAD
version = "2025.04.26"
=======
version = "2025.04.28"
>>>>>>> 5b068421
authors = [
  { name="Martin-D. Lacasse", email="martin.d.lacasse@gmail.com" },
]
maintainers = [
  { name="Martin-D. Lacasse", email="martin.d.lacasse@gmail.com" },
]
description = "Owl: Retirement planner with great wisdom"
readme = "README.md"
requires-python = ">=3.8"
classifiers = [
    "Development Status :: 4 - Beta",
    "Programming Language :: Python :: 3",
    "Intended Audience :: End Users/Desktop",
    "Topic :: Office/Business :: Financial :: Investment",
    "License :: OSI Approved :: GNU General Public License v3 (GPLv3)",
    "Operating System :: OS Independent",
    "Programming Language :: Python :: 3",
]
dependencies = [
    "numpy",
    "pandas",
    "matplotlib",
    "seaborn",
    "openpyxl",
    "scipy",
    "streamlit",
    "toml",
]
license = {file = "LICENSE"}

[tool.pytest.ini_options]
pythonpath = [
    "src"
]

[project.urls]
HomePage = "https://github.com/mdlacasse/owl"
Repository = "https://github.com/mdlacasse/owl"
Issues = "https://github.com/mdlacasse/owl/issues"
Documentation = "https://github.com/mdlacasse/Owl/blob/main/docs/owl.pdf"
DOWNLOAD = "https://github.com/mdlacasse/Owl/archive/refs/heads/main.zip"

[tool.ruff]
line-length = 120
indent-width = 4
exclude = [
    "build",
    "dist",
    "examples",
    "otherfiles",
    "myfiles",
    "*.ipynb",
]
extend-exclude = ["*.ipynb"]

[tool.ruff.lint]
# 1. Enable flake8-bugbear (`B`) rules, in addition to the defaults.
select = ["E4", "E7", "E9", "F", "B"]

# 2. Avoid enforcing line-length violations (`E501`)
ignore = ["E501"]

# 3. Avoid trying to fix flake8-bugbear (`B`) violations.
unfixable = ["B"]

[tool.ruff.lint.per-file-ignores]
# 4. Ignore `E402` (import violations) in all `__init__.py` files, and in selected subdirectories.
"__init__.py" = ["E402"]
"**/{tests,docs,tools}/*" = ["E402"]

[tool.ruff.format]
# 5. Use single quotes in `ruff format`.
quote-style = "single"
<|MERGE_RESOLUTION|>--- conflicted
+++ resolved
@@ -4,11 +4,7 @@
 
 [project]
 name = "owlplanner"
-<<<<<<< HEAD
-version = "2025.04.26"
-=======
 version = "2025.04.28"
->>>>>>> 5b068421
 authors = [
   { name="Martin-D. Lacasse", email="martin.d.lacasse@gmail.com" },
 ]
