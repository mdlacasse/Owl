"""

Owl/plan
--------

A retirement planner using linear programming optimization.

See companion PDF document for an explanation of the underlying
mathematical model and a description of all variables and parameters.

Copyright (C) 2024 -- Martin-D. Lacasse

Disclaimer: This program comes with no guarantee. Use at your own risk.
"""

###########################################################################
import numpy as np
import pandas as pd
import matplotlib.pyplot as plt
from datetime import date, datetime
from functools import wraps
from openpyxl import Workbook
from openpyxl.utils.dataframe import dataframe_to_rows
import time
import io

from owlplanner import utils as u
from owlplanner import tax2025 as tx
from owlplanner import abcapi as abc
from owlplanner import rates
from owlplanner import config
from owlplanner import timelists
from owlplanner import logging
from owlplanner import progress


# This makes all graphs to have the same height.
plt.rcParams.update({'figure.autolayout': True})


def _genGamma_n(tau):
    """
    Utility function to generate a cumulative inflation multiplier
    at the beginning of a year.
    Return time series of cumulative inflation multiplier
    at year n with respect to the current time reference.
    -``tau``: Time series containing annual rates, the last of which is inflation.
    If there are Nn years in time series, the series will generate Nn + 1,
    as the last year will compound for an extra data point at the beginning of the
    following year.
    """
    N = len(tau[-1]) + 1
    gamma = np.ones(N)

    for n in range(1, N):
        gamma[n] = gamma[n - 1] * (1 + tau[-1, n - 1])

    return gamma


def _genXi_n(profile, fraction, n_d, N_n, a, b, c):
    """
    Utility function to generate spending profile.
    Return time series of spending profile.
    Value is reduced to fraction starting in year n_d,
    after the passing of shortest-lived spouse.
    Series is unadjusted for inflation.
    """
    xi = np.ones(N_n)
    if profile == "flat":
        if n_d < N_n:
            xi[n_d:] *= fraction
    elif profile == "smile":
        span = N_n - 1 - c
        x = np.linspace(0, span, N_n - c)
        a /= 100
        b /= 100
        # Use a cosine +/- 15% combined with a gentle +12% linear increase.
        xi[c:] = xi[c:] + a * np.cos((2 * np.pi / span) * x) + (b / (N_n - 1)) * x
        xi[:c] = xi[c]
        # Normalize to be sum-neutral with respect to a flat profile.
        neutralSum = N_n
        # Reduce income needs after passing of one spouse.
        if n_d < N_n:
            neutralSum -= (1 - fraction) * (N_n - n_d)  # Account for flat spousal reduction.
            xi[n_d:] *= fraction
        xi *= neutralSum / xi.sum()
    else:
        raise ValueError(f"Unknown profile type {profile}.")

    return xi


def _qC(C, N1, N2=1, N3=1, N4=1):
    """
    Index range accumulator.
    """
    return C + N1 * N2 * N3 * N4


def _q1(C, l1, N1=None):
    """
    Index mapping function. 1 argument.
    """
    return C + l1


def _q2(C, l1, l2, N1, N2):
    """
    Index mapping function. 2 arguments.
    """
    return C + l1 * N2 + l2


def _q3(C, l1, l2, l3, N1, N2, N3):
    """
    Index mapping function. 3 arguments.
    """
    return C + l1 * N2 * N3 + l2 * N3 + l3


def _q4(C, l1, l2, l3, l4, N1, N2, N3, N4):
    """
    Index mapping function. 4 arguments.
    """
    return C + l1 * N2 * N3 * N4 + l2 * N3 * N4 + l3 * N4 + l4


def clone(plan, newname=None, *, verbose=True, logstreams=None):
    """
    Return an almost identical copy of plan: only the name of the plan
    has been modified and appended the string '(copy)',
    unless a new name is provided as an argument.
    """
    import copy

    # Can't deepcopy variables containing file descriptors.
    mylogger = plan.logger()
    plan.setLogger(None)
    newplan = copy.deepcopy(plan)
    plan.setLogger(mylogger)

    if logstreams is None:
        newplan.setLogger(mylogger)
    else:
        newplan.setLogstreams(verbose, logstreams)

    if newname is None:
        newplan.rename(plan._name + " (copy)")
    else:
        newplan.rename(newname)

    return newplan


############################################################################


def _checkCaseStatus(func):
    """
    Decorator to check if problem was solved successfully and
    prevent method from running if not.
    """

    @wraps(func)
    def wrapper(self, *args, **kwargs):
        if self.caseStatus != "solved":
            self.mylog.vprint(f"Preventing to run method {func.__name__}() while case is {self.caseStatus}.")
            return None
        return func(self, *args, **kwargs)

    return wrapper


def _checkConfiguration(func):
    """
    Decorator to check if problem was configured successfully and
    prevent method from running if not.
    """

    @wraps(func)
    def wrapper(self, *args, **kwargs):
        if self.xi_n is None:
            msg = f"You must define a spending profile before calling {func.__name__}()."
            self.mylog.vprint(msg)
            raise RuntimeError(msg)
        if self.alpha_ijkn is None:
            msg = f"You must define an allocation profile before calling {func.__name__}()."
            self.mylog.vprint(msg)
            raise RuntimeError(msg)
        return func(self, *args, **kwargs)

    return wrapper


def _timer(func):
    """
    Decorator to report CPU and Wall time.
    """

    @wraps(func)
    def wrapper(self, *args, **kwargs):
        pt0 = time.process_time()
        rt0 = time.time()
        result = func(self, *args, **kwargs)
        pt = time.process_time() - pt0
        rt = time.time() - rt0
        self.mylog.vprint(f"CPU time used: {int(pt / 60)}m{pt % 60:.1f}s, Wall time: {int(rt / 60)}m{rt % 60:.1f}s.")
        return result

    return wrapper


class Plan(object):
    """
    This is the main class of the Owl Project.
    """

    def __init__(self, inames, yobs, expectancy, name, *, startDate=None, verbose=False, logstreams=None):
        """
        Constructor requires three lists: the first
        one contains the name(s) of the individual(s),
        the second one is the year of birth of each individual,
        and the third the life expectancy. Last argument is a name for
        the plan.
        """
        if name == "":
            raise ValueError("Plan must have a name")

        self._name = name
        self.setLogstreams(verbose, logstreams)

        # 7 tax brackets, 6 Medicare levels, 3 types of accounts, 4 classes of assets.
        self.N_t = 7
        self.N_q = 6
        self.N_j = 3
        self.N_k = 4
        # 2 binary variables per year per invididual.
        self.N_z = 2

        # Default interpolation parameters for allocation ratios.
        self.interpMethod = "linear"
        self._interpolator = self._linInterp
        self.interpCenter = 15
        self.interpWidth = 5

        self._description = ''
        self.defaultPlots = "nominal"
        self.defaultSolver = "HiGHS"

        self.N_i = len(yobs)
        assert 0 < self.N_i and self.N_i <= 2, f"Cannot support {self.N_i} individuals."
        assert self.N_i == len(expectancy), f"Expectancy must have {self.N_i} entries."
        assert self.N_i == len(inames), f"Names for individuals must have {self.N_i} entries."
        assert inames[0] != "" or (self.N_i == 2 and inames[1] == ""), "Name for each individual must be provided."

        self.filingStatus = ["single", "married"][self.N_i - 1]
        # Default year TCJA is speculated to expire.
        self.yTCJA = 2026
        self.inames = inames
        self.yobs = np.array(yobs, dtype=np.int32)
        self.expectancy = np.array(expectancy, dtype=np.int32)

        # Reference time is starting date in the current year and all passings are assumed at the end.
        thisyear = date.today().year
        self.horizons = self.yobs + self.expectancy - thisyear + 1
        # self.horizons = [yobs[i] + expectancy[i] - thisyear + 1 for i in range(self.N_i)]
        self.N_n = np.max(self.horizons)
        self.year_n = np.linspace(thisyear, thisyear + self.N_n - 1, self.N_n, dtype=np.int32)
        # Year in the plan (if any) where individuals turn 59. For 10% withdrawal penalty.
        self.n59 = 59 - thisyear + self.yobs
        self.n59[self.n59 < 0] = 0
        # Handle passing of one spouse before the other.
        if self.N_i == 2 and np.min(self.horizons) != np.max(self.horizons):
            self.n_d = np.min(self.horizons)
            self.i_d = np.argmax(self.horizons == self.n_d)
            self.i_s = (self.i_d + 1) % 2
        else:
            self.n_d = self.N_n  # Push at upper bound and check for n_d < Nn.
            self.i_d = 0
            self.i_s = -1

        # Default parameters:
        self.psi = 0.15  # Long-term income tax rate on capital gains (decimal)
        self.chi = 0.6  # Survivor fraction
        self.mu = 0.02  # Dividend rate (decimal)
        self.nu = 0.30  # Heirs tax rate (decimal)
        self.eta = (self.N_i - 1) / 2  # Spousal deposit ratio (0 or .5)
        self.phi_j = np.array([1, 1, 1])  # Fractions left to other spouse at death
        self.smileDip = 15  # Percent to reduce smile profile
        self.smileIncrease = 12  # Percent to increse profile over time span

        # Default to zero pension and social security.
        self.pi_in = np.zeros((self.N_i, self.N_n))
        self.zeta_in = np.zeros((self.N_i, self.N_n))
        self.pensionAmounts = np.zeros(self.N_i)
        self.pensionAges = 65 * np.ones(self.N_i, dtype=np.int32)
        self.pensionIsIndexed = [False, False]
        self.ssecAmounts = np.zeros(self.N_i)
        self.ssecAges = 67 * np.ones(self.N_i, dtype=np.int32)

        # Parameters from timeLists initialized to zero.
        self.omega_in = np.zeros((self.N_i, self.N_n))
        self.Lambda_in = np.zeros((self.N_i, self.N_n))
        self.myRothX_in = np.zeros((self.N_i, self.N_n))
        self.kappa_ijn = np.zeros((self.N_i, self.N_j, self.N_n))

<<<<<<< HEAD
        # Previous 3 years for Medicare.
        self.prevMAGI = np.zeros((3))
=======
        # Previous 2 years and current year for Medicare.
        self.prevMAGIs = np.zeros((3))
>>>>>>> 5b068421

        # Default slack on profile.
        self.lambdha = 0

        # Scenario starts at the beginning of this year and ends at the end of the last year.
        s = ["", "s"][self.N_i - 1]
        self.mylog.vprint(f"Preparing scenario of {self.N_n} years for {self.N_i} individual{s}.")
        for i in range(self.N_i):
            endyear = thisyear + self.horizons[i] - 1
            self.mylog.vprint(f"{self.inames[i]:>14}: life horizon from {thisyear} -> {endyear}.")

        # Prepare RMD time series.
        self.rho_in = tx.rho_in(self.yobs, self.N_n)

        # If none was given, default is to begin plan on today's date.
        self._setStartingDate(startDate)

        # self._buildOffsetMap()

        # Initialize guardrails to ensure proper configuration.
        self._adjustedParameters = False
        self.timeListsFileName = "None"
        self.timeLists = {}
        self.zeroContributions()
        self.caseStatus = "unsolved"
        self.rateMethod = None

        self.ARCoord = None
        self.objective = "unknown"

        # Placeholders to check if properly configured.
        self.xi_n = None
        self.alpha_ijkn = None

        return None

    def setLogger(self, logger):
        self.mylog = logger

    def setLogstreams(self, verbose, logstreams):
        self.mylog = logging.Logger(verbose, logstreams)
        # self.mylog.vprint(f"Setting logstreams to {logstreams}.")

    def logger(self):
        return self.mylog

    def setVerbose(self, state=True):
        """
        Control verbosity of calculations. True or False for now.
        Return previous state of verbosity.
        -``state``: Boolean selecting verbosity level.
        """
        return self.mylog.setVerbose(state)

    def _setStartingDate(self, mydate):
        """
        Set the date when the plan starts in the current year.
        This is for reproducibility purposes.
        String format of mydate is 'month/day'.
        """
        import calendar

        thisyear = date.today().year

        if isinstance(mydate, date):
            mydate = mydate.strftime("%Y-%m-%d")

        if mydate is None or mydate == "today":
            refdate = date.today()
            self.startDate = refdate.strftime("%Y-%m-%d")
        else:
            mydatelist = mydate.split("-")
            if len(mydatelist) == 2 or len(mydatelist) == 3:
                self.startDate = mydate
                # Ignore the year provided.
                refdate = date(thisyear, int(mydatelist[-2]), int(mydatelist[-1]))
            else:
                raise ValueError('Date must be "MM-DD" or "YYYY-MM-DD".')

        lp = calendar.isleap(thisyear)
        # Take midnight as the reference.
        self.yearFracLeft = 1 - (refdate.timetuple().tm_yday - 1) / (365 + lp)

        self.mylog.vprint(f"Setting 1st-year starting date to {self.startDate}.")

        return None

    def _checkValue(self, value):
        """
        Short utility function to parse and check arguments for plotting.
        """
        if value is None:
            return self.defaultPlots

        opts = ["nominal", "today"]
        if value in opts:
            return value

        raise ValueError(f"Value type must be one of: {opts}")

        return None

    def rename(self, newname):
        """
        Override name of the plan. Plan name is used
        to distinguish graph outputs and as base name for
        saving configurations and workbooks.
        """
        self.mylog.vprint(f"Renaming plan {self._name} -> {newname}.")
        self._name = newname

    def setDescription(self, description):
        """
        Set a text description of the plan.
        """
        self._description = description

    def setSpousalDepositFraction(self, eta):
        """
        Set spousal deposit and withdrawal fraction. Default 0.5.
        Fraction eta is use to split surplus deposits between spouses as
        d_0n = (1 - eta)*s_n,
        and
        d_1n = eta*s_n,
        where s_n is the surplus amount. Here d_0n is the taxable account
        deposit for the first spouse while d_1n is for the second spouse.
        """
        assert 0 <= eta and eta <= 1, "Fraction must be between 0 and 1."
        if self.N_i != 2:
            self.mylog.vprint("Deposit fraction can only be 0 for single individuals.")
            eta = 0
        else:
            self.mylog.vprint(f"Setting spousal surplus deposit fraction to {eta:.1f}.")
            self.mylog.vprint(f"\t{self.inames[0]}: {1-eta:.1f}, {self.inames[1]}: {eta:.1f}")
            self.eta = eta

    def setDefaultPlots(self, value):
        """
        Set plots between nominal values or today's $.
        """

        self.defaultPlots = self._checkValue(value)
        self.mylog.vprint(f"Setting plots default value to {value}.")

    def setDividendRate(self, mu):
        """
        Set dividend rate on equities. Rate is in percent. Default 2%.
        """
        assert 0 <= mu and mu <= 100, "Rate must be between 0 and 100."
        mu /= 100
        self.mylog.vprint(f"Dividend return rate on equities set to {u.pc(mu, f=1)}.")
        self.mu = mu
        self.caseStatus = "modified"

    def setExpirationYearTCJA(self, yTCJA):
        """
        Set year at which TCJA is speculated to expire.
        """
        self.mylog.vprint(f"Setting TCJA expiration year to {yTCJA}.")
        self.yTCJA = yTCJA
        self.caseStatus = "modified"
        self._adjustedParameters = False

    def setLongTermCapitalTaxRate(self, psi):
        """
        Set long-term income tax rate. Rate is in percent. Default 15%.
        """
        assert 0 <= psi and psi <= 100, "Rate must be between 0 and 100."
        psi /= 100
        self.mylog.vprint(f"Long-term capital gain income tax set to {u.pc(psi, f=0)}.")
        self.psi = psi
        self.caseStatus = "modified"

    def setBeneficiaryFractions(self, phi):
        """
        Set fractions of savings accounts that is left to surviving spouse.
        Default is [1, 1, 1] for taxable, tax-deferred, adn tax-exempt accounts.
        """
        assert len(phi) == self.N_j, f"Fractions must have {self.N_j} entries."
        for j in range(self.N_j):
            assert 0 <= phi[j] <= 1, "Fractions must be between 0 and 1."

        self.phi_j = np.array(phi, dtype=np.float32)
        self.mylog.vprint("Spousal beneficiary fractions set to",
                          ["{:.2f}".format(self.phi_j[j]) for j in range(self.N_j)])
        self.caseStatus = "modified"

        if np.any(self.phi_j != 1):
            self.mylog.vprint("Consider changing spousal deposit fraction for better convergence.")
            self.mylog.vprint(f"\tRecommended: setSpousalDepositFraction({self.i_d}.)")

    def setHeirsTaxRate(self, nu):
        """
        Set the heirs tax rate on the tax-deferred portion of the estate.
        Rate is in percent. Default is 30%.
        """
        assert 0 <= nu and nu <= 100, "Rate must be between 0 and 100."
        nu /= 100
        self.mylog.vprint(f"Heirs tax rate on tax-deferred portion of estate set to {u.pc(nu, f=0)}.")
        self.nu = nu
        self.caseStatus = "modified"

    def setPension(self, amounts, ages, indexed=[False, False], units="k"):
        """
        Set value of pension for each individual and commencement age.
        Units are in $k, unless specified otherwise: 'k', 'M', or '1'.
        """
        assert len(amounts) == self.N_i, f"Amounts must have {self.N_i} entries."
        assert len(ages) == self.N_i, f"Ages must have {self.N_i} entries."
        assert len(indexed) >= self.N_i, f"Indexed list must have at least {self.N_i} entries."

        fac = u.getUnits(units)
        amounts = u.rescale(amounts, fac)

        self.mylog.vprint("Setting pension of", [u.d(amounts[i]) for i in range(self.N_i)],
                          "at age(s)", [int(ages[i]) for i in range(self.N_i)])

        thisyear = date.today().year
        # Use zero array freshly initialized.
        self.pi_in = np.zeros((self.N_i, self.N_n))
        for i in range(self.N_i):
            if amounts[i] != 0:
                ns = max(0, self.yobs[i] + ages[i] - thisyear)
                nd = self.horizons[i]
                self.pi_in[i, ns:nd] = amounts[i]
                # Only include remaining part of current year.
                if ns == 0:
                    self.pi_in[i, 0] *= self.yearFracLeft

        self.pensionAmounts = np.array(amounts)
        self.pensionAges = np.array(ages, dtype=np.int32)
        self.pensionIsIndexed = indexed
        self.caseStatus = "modified"
        self._adjustedParameters = False

    def setSocialSecurity(self, amounts, ages, units="k"):
        """
        Set value of social security for each individual and commencement age.
        Units are in $k, unless specified otherwise: 'k', 'M', or '1'.
        """
        assert len(amounts) == self.N_i, f"Amounts must have {self.N_i} entries."
        assert len(ages) == self.N_i, f"Ages must have {self.N_i} entries."

        fac = u.getUnits(units)
        amounts = u.rescale(amounts, fac)

        self.mylog.vprint(
            "Setting social security benefits of", [u.d(amounts[i]) for i in range(self.N_i)],
            "at age(s)", [int(ages[i]) for i in range(self.N_i)],
        )

        thisyear = date.today().year
        self.zeta_in = np.zeros((self.N_i, self.N_n))
        for i in range(self.N_i):
            ns = max(0, self.yobs[i] + ages[i] - thisyear)
            nd = self.horizons[i]
            self.zeta_in[i, ns:nd] = amounts[i]
            # Only include remaining part of current year.
            if ns == 0:
                self.zeta_in[i, 0] *= self.yearFracLeft

        if self.N_i == 2:
            # Approximate calculation for spousal benefit (only valid at FRA).
            self.zeta_in[self.i_s, self.n_d :] = max(amounts[self.i_s], amounts[self.i_d])

        self.ssecAmounts = np.array(amounts)
        self.ssecAges = np.array(ages, dtype=np.int32)
        self.caseStatus = "modified"
        self._adjustedParameters = False

    def setSpendingProfile(self, profile, percent=60, dip=15, increase=12, delay=0):
        """
        Generate time series for spending profile. Surviving spouse fraction can be specified
        as a second argument. Default value is 60%.
        Dip and increase are percent changes in the smile profile.
        """
        assert 0 <= percent and percent <= 100, f"Survivor value {percent} outside range."
        assert 0 <= dip and dip <= 100, f"Dip value {dip} outside range."
        assert -100 <= increase and increase <= 100, f"Increase value {increase} outside range."
        assert 0 <= delay and delay <= self.N_n - 2, f"Delay value {delay} outside year range."

        self.chi = percent / 100

        self.mylog.vprint("Setting", profile, "spending profile.")
        if self.N_i == 2:
            self.mylog.vprint("Securing", u.pc(self.chi, f=0), "of spending amount for surviving spouse.")

        self.xi_n = _genXi_n(profile, self.chi, self.n_d, self.N_n, dip, increase, delay)
        # Account for time elapsed in the current year.
        self.xi_n[0] *= self.yearFracLeft

        self.spendingProfile = profile
        self.smileDip = dip
        self.smileIncrease = increase
        self.smileDelay = delay
        self.caseStatus = "modified"

    def setRates(self, method, frm=None, to=None, values=None, stdev=None, corr=None):
        """
        Generate rates for return and inflation based on the method and
        years selected. Note that last bound is included.

        The following methods are available:
        default, user, realistic, conservative, historical average, stochastic,
        histochastic, and historical.

        - For 'user', fixed rate values must be provided.
        - For 'stochastic', means, stdev, and optional correlation matrix must be provided.
        - For 'historical average', 'histochastic', and 'historical', a starting year
          must be provided, and optionally an ending year.

        Valid year range is from 1928 to last year.
        """
        if frm is not None and to is None:
            to = frm + self.N_n - 1  # 'to' is inclusive.

        dr = rates.Rates(self.mylog)
        self.rateValues, self.rateStdev, self.rateCorr = dr.setMethod(method, frm, to, values, stdev, corr)
        self.rateMethod = method
        self.rateFrm = frm
        self.rateTo = to
        self.tau_kn = dr.genSeries(self.N_n).transpose()
        self.mylog.vprint(f"Generating rate series of {len(self.tau_kn[0])} years using {method} method.")

        # Account for how late we are now in the first year and reduce rate accordingly.
        self.tau_kn[:, 0] *= self.yearFracLeft

        # Once rates are selected, (re)build cumulative inflation multipliers.
        self.gamma_n = _genGamma_n(self.tau_kn)
        self._adjustedParameters = False
        self.caseStatus = "modified"

    def regenRates(self):
        """
        Regenerate the rates using the arguments specified during last setRates() call.
        This method is used to regenerate stochastic time series.
        """
        self.setRates(
            self.rateMethod,
            frm=self.rateFrm,
            to=self.rateTo,
            values=100 * self.rateValues,
            stdev=100 * self.rateStdev,
            corr=self.rateCorr,
        )

    def value(self, amount, year):
        """
        Return value of amount deflated or inflated at the beginning
        of the year specified.
        If year is in the past, value is made at the beginning of this year.
        If year is in the future, amount is adjusted from a reference time
        aligned with the beginning of the plan to the beginning of the
        year specified.
        """
        thisyear = date.today().year
        if year <= thisyear:
            return rates.historicalValue(amount, year)
        else:
            return self.forwardValue(amount, year)

    def forwardValue(self, amount, year):
        """
        Return the value of amount inflated from beginning of the plan
        to the beginning of the year provided.
        """
        if self.rateMethod is None:
            raise RuntimeError("A rate method needs to be first selected using setRates(...).")

        thisyear = date.today().year
        assert year > thisyear, "Internal error in forwardValue()."
        span = year - thisyear

        return amount * self.gamma_n[span]

    def setAccountBalances(self, *, taxable, taxDeferred, taxFree, units="k"):
        """
        Three lists containing the balance of all assets in each category for
        each spouse.  For single individuals, these lists will contain only
        one entry. Units are in $k, unless specified otherwise: 'k', 'M', or '1'.
        """
        plurals = ["", "y", "ies"][self.N_i]
        assert len(taxable) == self.N_i, f"taxable must have {self.N_i} entr{plurals}."
        assert len(taxDeferred) == self.N_i, f"taxDeferred must have {self.N_i} entr{plurals}."
        assert len(taxFree) == self.N_i, f"taxFree must have {self.N_i} entr{plurals}."

        fac = u.getUnits(units)
        taxable = u.rescale(taxable, fac)
        taxDeferred = u.rescale(taxDeferred, fac)
        taxFree = u.rescale(taxFree, fac)

        self.b_ji = np.zeros((self.N_j, self.N_i))
        self.b_ji[0][:] = taxable
        self.b_ji[1][:] = taxDeferred
        self.b_ji[2][:] = taxFree
        self.beta_ij = self.b_ji.transpose()
        self.caseStatus = "modified"

        self.mylog.vprint("Taxable balances:", *[u.d(taxable[i]) for i in range(self.N_i)])
        self.mylog.vprint("Tax-deferred balances:", *[u.d(taxDeferred[i]) for i in range(self.N_i)])
        self.mylog.vprint("Tax-free balances:", *[u.d(taxFree[i]) for i in range(self.N_i)])
        self.mylog.vprint("Sum of all savings accounts:", u.d(np.sum(taxable) + np.sum(taxDeferred) + np.sum(taxFree)))
        self.mylog.vprint(
            "Post-tax total wealth of approximately",
            u.d(np.sum(taxable) + 0.7 * np.sum(taxDeferred) + np.sum(taxFree)),
        )

    def setInterpolationMethod(self, method, center=15, width=5):
        """
        Interpolate assets allocation ratios from initial value (today) to
        final value (at the end of horizon).

        Two interpolation methods are supported: linear and s-curve.
        Linear is a straight line between now and the end of the simulation.
        Hyperbolic tangent give a smooth "S" curve centered at point "center"
        with a width "width". Center point defaults to 15 years and width to
        5 years. This means that the transition from initial to final
        will start occuring in 10 years (15-5) and will end in 20 years (15+5).
        """
        if method == "linear":
            self._interpolator = self._linInterp
        elif method == "s-curve":
            self._interpolator = self._tanhInterp
            self.interpCenter = center
            self.interpWidth = width
        else:
            raise ValueError(f"Method {method} not supported.")

        self.interpMethod = method
        self.caseStatus = "modified"

        self.mylog.vprint(f"Asset allocation interpolation method set to {method}.")

    def setAllocationRatios(self, allocType, taxable=None, taxDeferred=None, taxFree=None, generic=None):
        """
        Single function for setting all types of asset allocations.
        Allocation types are 'account', 'individual', and 'spouses'.

        For 'account' the three different account types taxable, taxDeferred,
        qand taxFree need to be set to a list. For spouses,
        taxable = [[[ko00, ko01, ko02, ko03], [kf00, kf01, kf02, kf02]],
        [[ko10, ko11, ko12, ko13], [kf10, kf11, kf12, kf12]]]
        where ko is the initial allocation while kf is the final.
        The order of [initial, final] pairs is the same as for the birth
        years and longevity provided. Single only provide one pair for each
        type of savings account.

        For the 'individual' allocation type, only one generic list needs
        to be provided:
        generic = [[[ko00, ko01, ko02, ko03], [kf00, kf01, kf02, kf02]],
        [[ko10, ko11, ko12, ko13], [kf10, kf11, kf12, kf12]]].
        while for 'spouses' only one pair needs to be given as follows:
        generic = [[ko00, ko01, ko02, ko03], [kf00, kf01, kf02, kf02]]
        as assets are coordinated between accounts and spouses.
        """
        self.boundsAR = {}
        self.alpha_ijkn = np.zeros((self.N_i, self.N_j, self.N_k, self.N_n + 1))
        if allocType == "account":
            # Make sure we have proper input.
            for item in [taxable, taxDeferred, taxFree]:
                assert len(item) == self.N_i, f"{item} must have one entry per individual."
                for i in range(self.N_i):
                    # Initial and final.
                    assert len(item[i]) == 2, f"{item}[{i}] must have 2 lists (initial and final)."
                    for z in range(2):
                        assert len(item[i][z]) == self.N_k, f"{item}[{i}][{z}] must have {self.N_k} entries."
                        assert abs(sum(item[i][z]) - 100) < 0.01, "Sum of percentages must add to 100."

            for i in range(self.N_i):
                self.mylog.vprint(f"{self.inames[i]}: Setting gliding allocation ratios (%) to {allocType}.")
                self.mylog.vprint(f"      taxable: {taxable[i][0]} -> {taxable[i][1]}")
                self.mylog.vprint(f"  taxDeferred: {taxDeferred[i][0]} -> {taxDeferred[i][1]}")
                self.mylog.vprint(f"      taxFree: {taxFree[i][0]} -> {taxFree[i][1]}")

            # Order in alpha is j, i, 0/1, k.
            alpha = {}
            alpha[0] = np.array(taxable)
            alpha[1] = np.array(taxDeferred)
            alpha[2] = np.array(taxFree)
            for i in range(self.N_i):
                Nin = self.horizons[i] + 1
                for j in range(self.N_j):
                    for k in range(self.N_k):
                        start = alpha[j][i, 0, k] / 100
                        end = alpha[j][i, 1, k] / 100
                        dat = self._interpolator(start, end, Nin)
                        self.alpha_ijkn[i, j, k, :Nin] = dat[:]

            self.boundsAR["taxable"] = taxable
            self.boundsAR["tax-deferred"] = taxDeferred
            self.boundsAR["tax-free"] = taxFree

        elif allocType == "individual":
            assert len(generic) == self.N_i, "generic must have one list per individual."
            for i in range(self.N_i):
                # Initial and final.
                assert len(generic[i]) == 2, f"generic[{i}] must have 2 lists (initial and final)."
                for z in range(2):
                    assert len(generic[i][z]) == self.N_k, f"generic[{i}][{z}] must have {self.N_k} entries."
                    assert abs(sum(generic[i][z]) - 100) < 0.01, "Sum of percentages must add to 100."

            for i in range(self.N_i):
                self.mylog.vprint(f"{self.inames[i]}: Setting gliding allocation ratios (%) to {allocType}.")
                self.mylog.vprint(f"\t{generic[i][0]} -> {generic[i][1]}")

            for i in range(self.N_i):
                Nin = self.horizons[i] + 1
                for k in range(self.N_k):
                    start = generic[i][0][k] / 100
                    end = generic[i][1][k] / 100
                    dat = self._interpolator(start, end, Nin)
                    for j in range(self.N_j):
                        self.alpha_ijkn[i, j, k, :Nin] = dat[:]

            self.boundsAR["generic"] = generic

        elif allocType == "spouses":
            assert len(generic) == 2, "generic must have 2 entries (initial and final)."
            for z in range(2):
                assert len(generic[z]) == self.N_k, f"generic[{z}] must have {self.N_k} entries."
                assert abs(sum(generic[z]) - 100) < 0.01, "Sum of percentages must add to 100."

            self.mylog.vprint(f"Setting gliding allocation ratios (%) to {allocType}.")
            self.mylog.vprint(f"\t{generic[0]} -> {generic[1]}")

            # Use longest-lived spouse for both time scales.
            Nxn = max(self.horizons) + 1

            for k in range(self.N_k):
                start = generic[0][k] / 100
                end = generic[1][k] / 100
                dat = self._interpolator(start, end, Nxn)
                for i in range(self.N_i):
                    for j in range(self.N_j):
                        self.alpha_ijkn[i, j, k, :Nxn] = dat[:]

            self.boundsAR["generic"] = generic

        self.ARCoord = allocType
        self.caseStatus = "modified"

        self.mylog.vprint(f"Interpolating assets allocation ratios using {self.interpMethod} method.")

    def readContributions(self, filename):
        """
        Provide the name of the file containing the financial events
        over the anticipated life span determined by the
        assumed longevity. File can be an excel, or odt file with one
        tab named after each spouse and must have the following
        column headers:

                'year',
                'anticipated wages',
                'taxable ctrb',
                '401k ctrb',
                'Roth 401k ctrb',
                'IRA ctrb',
                'Roth IRA ctrb',
                'Roth conv',
                'big-ticket items'

        in any order. A template is provided as an example.
        Missing rows (years) are populated with zero values.
        """
        try:
            filename, self.timeLists = timelists.read(filename, self.inames, self.horizons, self.mylog)
        except Exception as e:
            raise Exception(f"Unsuccessful read of contributions: {e}")
            return False

        self.timeListsFileName = filename
        self.setContributions()

        return True

    def setContributions(self, timeLists=None):
        if timeLists is not None:
            timelists.check(timeLists, self.inames, self.horizons)
            self.timeLists = timeLists

        # Now fill in parameters which are in $.
        for i, iname in enumerate(self.inames):
            h = self.horizons[i]
            self.omega_in[i, :h] = self.timeLists[iname]["anticipated wages"].iloc[:h]
            self.kappa_ijn[i, 0, :h] = self.timeLists[iname]["taxable ctrb"].iloc[:h]
            self.kappa_ijn[i, 1, :h] = self.timeLists[iname]["401k ctrb"].iloc[:h]
            self.kappa_ijn[i, 2, :h] = self.timeLists[iname]["Roth 401k ctrb"].iloc[:h]
            self.kappa_ijn[i, 1, :h] += self.timeLists[iname]["IRA ctrb"].iloc[:h]
            self.kappa_ijn[i, 2, :h] += self.timeLists[iname]["Roth IRA ctrb"].iloc[:h]
            self.myRothX_in[i, :h] = self.timeLists[iname]["Roth conv"].iloc[:h]
            self.Lambda_in[i, :h] = self.timeLists[iname]["big-ticket items"].iloc[:h]

        #  In 1st year, reduce wages and contributions depending on starting date.
        self.omega_in[:, 0] *= self.yearFracLeft
        self.kappa_ijn[:, :, 0] *= self.yearFracLeft

        self.caseStatus = "modified"

        return self.timeLists

    def saveContributions(self):
        """
        Return workbook on wages and contributions.
        """
        if self.timeLists is None:
            return None

        self.mylog.vprint("Preparing wages and contributions workbook.")

        def fillsheet(sheet, i):
            sheet.title = self.inames[i]
            df = self.timeLists[self.inames[i]]
            for row in dataframe_to_rows(df, index=False, header=True):
                sheet.append(row)
            _formatSpreadsheet(sheet, "currency")

        wb = Workbook()
        ws = wb.active
        fillsheet(ws, 0)

        if self.N_i == 2:
            ws = wb.create_sheet(self.inames[1])
            fillsheet(ws, 1)

        return wb

    def zeroContributions(self):
        """
        Reset all contributions variables to zero.
        """
        self.mylog.vprint("Resetting wages and contributions to zero.")

        # Reset parameters with zeros.
        self.omega_in[:, :] = 0.0
        self.Lambda_in[:, :] = 0.0
        self.myRothX_in[:, :] = 0.0
        self.kappa_ijn[:, :, :] = 0.0

        cols = [
            "year",
            "anticipated wages",
            "taxable ctrb",
            "401k ctrb",
            "Roth 401k ctrb",
            "IRA ctrb",
            "Roth IRA ctrb",
            "Roth conv",
            "big-ticket items",
        ]
        for i, iname in enumerate(self.inames):
            h = self.horizons[i]
            df = pd.DataFrame(0, index=np.arange(h), columns=cols)
            df["year"] = self.year_n[:h]
            self.timeLists[iname] = df

        self.caseStatus = "modified"

        return self.timeLists

    def _linInterp(self, a, b, numPoints):
        """
        Utility function to interpolate allocations using
        a linear interpolation.
        """
        # num goes one more year as endpoint=True.
        dat = np.linspace(a, b, numPoints)

        return dat

    def _tanhInterp(self, a, b, numPoints):
        """
        Utility function to interpolate allocations using a hyperbolic
        tangent interpolation. "c" is the year where the inflection point
        is happening, and "w" is the width of the transition.
        """
        c = self.interpCenter
        w = self.interpWidth + 0.0001  # Avoid division by zero.
        t = np.linspace(0, numPoints, numPoints)
        # Solve 2x2 system to match end points exactly.
        th0 = np.tanh((t[0] - c) / w)
        thN = np.tanh((t[numPoints - 1] - c) / w)
        k11 = 0.5 - 0.5 * th0
        k21 = 0.5 - 0.5 * thN
        k12 = 0.5 + 0.5 * th0
        k22 = 0.5 + 0.5 * thN
        _b = (b - (k21 / k11) * a) / (k22 - (k21 / k11) * k12)
        _a = (a - k12 * _b) / k11
        dat = _a + 0.5 * (_b - _a) * (1 + np.tanh((t - c) / w))

        return dat

    def _adjustParameters(self):
        """
        Adjust parameters that follow inflation.
        """
        if self.rateMethod is None:
            raise RuntimeError("A rate method needs to be first selected using setRates(...).")

        if not self._adjustedParameters:
            self.mylog.vprint("Adjusting parameters for inflation.")
            self.sigma_n, self.theta_tn, self.Delta_tn = tx.taxParams(self.yobs, self.i_d, self.n_d,
                                                                      self.N_n, self.yTCJA)
            self.sigmaBar_n = self.sigma_n * self.gamma_n[:-1]
            self.DeltaBar_tn = self.Delta_tn * self.gamma_n[:-1]
            self.zetaBar_in = self.zeta_in * self.gamma_n[:-1]
            self.xiBar_n = self.xi_n * self.gamma_n[:-1]
            self.piBar_in = np.array(self.pi_in)
            for i in range(self.N_i):
                if self.pensionIsIndexed[i]:
                    self.piBar_in[i] *= self.gamma_n[:-1]

            self._adjustedParameters = True

        return None

    def _buildOffsetMap(self, options):
        """
        Utility function to map variables to a block vector.
        Refer to companion document for explanations.
        """
        medi = options.get("withMedicare", True)

        # Stack all variables in a single block vector with offsets saved in a dictionary.
        C = {}
        C["b"] = 0
        C["d"] = _qC(C["b"], self.N_i, self.N_j, self.N_n + 1)
        C["e"] = _qC(C["d"], self.N_i, self.N_n)
        C["F"] = _qC(C["e"], self.N_n)
        C["g"] = _qC(C["F"], self.N_t, self.N_n)
        C["m"] = _qC(C["g"], self.N_n)
        C["s"] = _qC(C["m"], self.N_n) if medi else C["m"]
        C["w"] = _qC(C["s"], self.N_n)
        C["x"] = _qC(C["w"], self.N_i, self.N_j, self.N_n)
        C["zx"] = _qC(C["x"], self.N_i, self.N_n)
        C["zm"] = _qC(C["zx"], self.N_i, self.N_n, self.N_z)
        self.nvars = _qC(C["zm"], self.N_n, self.N_q) if medi else C["zm"]

        self.C = C
        self.mylog.vprint(f"Problem has {len(C)} distinct time series forming {self.nvars} decision variables.")

        return None

    def _buildConstraints(self, objective, options):
        """
        Utility function that builds constraint matrix and vectors.
        Refer to companion document for notation and detailed explanations.
        """
        # Bounds values.
        zero = 0
        inf = np.inf

        # Simplified notation.
        Ni = self.N_i
        Nj = self.N_j
        Nk = self.N_k
        Nq = self.N_q
        Nn = self.N_n
        Nt = self.N_t
        Nz = self.N_z
        i_d = self.i_d
        i_s = self.i_s
        n_d = self.n_d

        self._buildOffsetMap(options)

        Cb = self.C["b"]
        Cd = self.C["d"]
        Ce = self.C["e"]
        CF = self.C["F"]
        Cg = self.C["g"]
        Cm = self.C["m"]
        Cs = self.C["s"]
        Cw = self.C["w"]
        Cx = self.C["x"]
        Czx = self.C["zx"]
        Czm = self.C["zm"]

        spLo = 1 - self.lambdha
        spHi = 1 + self.lambdha

        tau_ijn = np.zeros((Ni, Nj, Nn))
        for i in range(Ni):
            for j in range(Nj):
                for n in range(Nn):
                    tau_ijn[i, j, n] = np.sum(self.alpha_ijkn[i, j, :, n] * self.tau_kn[:, n], axis=0)

        # Weights are normalized on k: sum_k[alpha*(1 + tau)] = 1 + sum_k(alpha*tau).
        Tau1_ijn = 1 + tau_ijn
        Tauh_ijn = 1 + tau_ijn / 2

        units = u.getUnits(options.get("units", "k"))
<<<<<<< HEAD
        # No units for bigM.
=======
>>>>>>> 5b068421
        bigM = options.get("bigM", 5e6)
        assert isinstance(bigM, (int, float)), f"bigM {bigM} is not a number."

        ###################################################################
        # Inequality constraint matrix with upper and lower bound vectors.
        A = abc.ConstraintMatrix(self.nvars)
        B = abc.Bounds(self.nvars)

        # Start with constraints that depend on objective function.
        if objective == "maxSpending":
            # Impose optional constraint on final bequest requested in today's $.
            # If not specified, defaults to $1 (nominal $).
            bequest = options.get("bequest", 1)
            assert isinstance(bequest, (int, float)), "Desired bequest is not a number."
            bequest *= units * self.gamma_n[-1]

            row = A.newRow()
            for i in range(Ni):
                row.addElem(_q3(Cb, i, 0, Nn, Ni, Nj, Nn + 1), 1)
                row.addElem(_q3(Cb, i, 1, Nn, Ni, Nj, Nn + 1), 1 - self.nu)
                # Nudge could be added (e.g. 1.02) to artificially favor tax-exempt account
                # as heirs's benefits of 10y tax-free is not weighted in?
                row.addElem(_q3(Cb, i, 2, Nn, Ni, Nj, Nn + 1), 1)
            A.addRow(row, bequest, bequest)
            # self.mylog.vprint('Adding bequest constraint of:', u.d(bequest))
        elif objective == "maxBequest":
            spending = options["netSpending"]
            assert isinstance(spending, (int, float)), "Desired spending provided is not a number."
            # Account for time elapsed in the current year.
            spending *= units * self.yearFracLeft
            # self.mylog.vprint('Maximizing bequest with desired net spending of:', u.d(spending))
            # To allow slack in first year, Cg can be made Nn+1 and store basis in g[Nn].
            A.addNewRow({_q1(Cg, 0, Nn): 1}, spending, spending)

        # RMDs inequalities.
        # Impose even if there is no initial balance in tax-deferred account
        # as contributions can happen later...
        for i in range(Ni):
            for n in range(self.horizons[i]):
                rowDic = {
                    _q3(Cw, i, 1, n, Ni, Nj, Nn): 1,
                    _q3(Cb, i, 1, n, Ni, Nj, Nn + 1): -self.rho_in[i, n],
                }
                A.addNewRow(rowDic, zero, inf)

        # Income tax bracket range inequalities, from 0 to upper bound.
        for t in range(Nt):
            for n in range(Nn):
                B.set0_Ub(_q2(CF, t, n, Nt, Nn), self.DeltaBar_tn[t, n])

        # Standard exemption range inequalities.
        for n in range(Nn):
            B.set0_Ub(_q1(Ce, n, Nn), self.sigmaBar_n[n])

        # Impose withdrawal limits on all accounts.
        for i in range(Ni):
            for j in range(Nj):
                for n in range(Nn):
                    rowDic = {_q3(Cw, i, j, n, Ni, Nj, Nn): -1,
                              _q2(Cx, i, n, Ni, Nn): -u.krond(j, 1),
                              _q3(Cb, i, j, n, Ni, Nj, Nn + 1): 1}
                    A.addNewRow(rowDic, zero, inf)

        # No posthumous account activities.
        if Ni == 2:
            # No conversion during last year.
            # B.set0_Ub(_q2(Cx, i_d, nd-1, Ni, Nn), zero)
            # B.set0_Ub(_q2(Cx, i_s, Nn-1, Ni, Nn), zero)

            # No withdrawals or deposits for any i_d-owned accounts after year of passing.
            # Implicit n_d < Nn imposed by for loop.
            for n in range(n_d, Nn):
                B.set0_Ub(_q2(Cd, i_d, n, Ni, Nn), zero)
                B.set0_Ub(_q2(Cx, i_d, n, Ni, Nn), zero)
                for j in range(Nj):
                    B.set0_Ub(_q3(Cw, i_d, j, n, Ni, Nj, Nn), zero)

        # Roth conversions bounds, equalities, and inequalities.
        # Condition "file" supercedes everything else.
        if "maxRothConversion" in options and options["maxRothConversion"] == "file":
            # self.mylog.vprint(f"Fixing Roth conversions to those from file {self.timeListsFileName}.")
            for i in range(Ni):
                for n in range(self.horizons[i]):
                    rhs = self.myRothX_in[i][n]
                    B.setRange(_q2(Cx, i, n, Ni, Nn), rhs, rhs)
        else:
            if "maxRothConversion" in options:
                rhsopt = options["maxRothConversion"]
                assert isinstance(rhsopt, (int, float)), "Specified maxRothConversion is not a number."
                rhsopt *= units
                if rhsopt < 0:
                    # self.mylog.vprint('Unlimited Roth conversions (<0)')
                    pass
                else:
                    # self.mylog.vprint('Limiting Roth conversions to:', u.d(rhsopt))
                    for i in range(Ni):
                        for n in range(self.horizons[i]):
                            #  Should we adjust Roth conversion cap with inflation?
                            B.set0_Ub(_q2(Cx, i, n, Ni, Nn), rhsopt)

            # Process startRothConversions option.
            if "startRothConversions" in options:
                rhsopt = options["startRothConversions"]
                assert isinstance(rhsopt, (int, float)), "Specified startRothConversions is not a number."
                thisyear = date.today().year
                yearn = max(rhsopt - thisyear, 0)

                for i in range(Ni):
                    nstart = min(yearn, self.horizons[i])
                    for n in range(0, nstart):
                        B.set0_Ub(_q2(Cx, i, n, Ni, Nn), zero)

            # Process noRothConversions option. Also valid when N_i == 1, why not?
            if "noRothConversions" in options and options["noRothConversions"] != "None":
                rhsopt = options["noRothConversions"]
                try:
                    i_x = self.inames.index(rhsopt)
                except ValueError:
                    raise ValueError(f"Unknown individual {rhsopt} for noRothConversions:")

                for n in range(Nn):
                    B.set0_Ub(_q2(Cx, i_x, n, Ni, Nn), zero)

        # Set initial balances through constraints.
        for i in range(Ni):
            for j in range(Nj):
                rhs = self.beta_ij[i, j]
                A.addNewRow({_q3(Cb, i, j, 0, Ni, Nj, Nn + 1): 1}, rhs, rhs)

        # Link cash flow surplus and taxable account deposits even for Ni=1.
        for i in range(Ni):
            fac1 = u.krond(i, 0) * (1 - self.eta) + u.krond(i, 1) * self.eta
            for n in range(n_d):
                rowDic = {_q2(Cd, i, n, Ni, Nn): 1, _q1(Cs, n, Nn): -fac1}
                A.addNewRow(rowDic, zero, zero)
            fac2 = u.krond(self.i_s, i)
            for n in range(n_d, Nn):
                rowDic = {_q2(Cd, i, n, Ni, Nn): 1, _q1(Cs, n, Nn): -fac2}
                A.addNewRow(rowDic, zero, zero)

        # No surplus allowed during the last year to be used as a tax loophole.
        B.set0_Ub(_q1(Cs, Nn - 1, Nn), zero)

        # Account balances carried from year to year.
        # Considering spousal asset transfer at passing of a spouse.
        # Using hybrid approach with 'if' statement and Kronecker deltas.
        for i in range(Ni):
            for j in range(Nj):
                for n in range(Nn):
                    # fac1 = 1 - (u.krond(n, n_d - 1) * u.krond(i, i_d))
                    fac1 = 0 if (Ni == 2 and n_d < Nn and i == i_d and n == n_d - 1) else 1
                    fac1_ijn = fac1 * Tau1_ijn[i, j, n]
                    rhs = fac1 * self.kappa_ijn[i, j, n] * Tauh_ijn[i, j, n]

                    row = A.newRow()
                    row.addElem(_q3(Cb, i, j, n + 1, Ni, Nj, Nn + 1), 1)
                    row.addElem(_q3(Cb, i, j, n, Ni, Nj, Nn + 1), -fac1_ijn)
                    row.addElem(_q2(Cd, i, n, Ni, Nn), -u.krond(j, 0) * fac1_ijn)
                    row.addElem(_q3(Cw, i, j, n, Ni, Nj, Nn), fac1_ijn)
                    row.addElem(
                        _q2(Cx, i, n, Ni, Nn),
                        -(u.krond(j, 2) - u.krond(j, 1)) * fac1_ijn,
                    )

                    if Ni == 2 and n_d < Nn and i == i_s and n == n_d - 1:
                        fac2 = self.phi_j[j]
                        fac2_idjn = fac2 * Tau1_ijn[i_d, j, n]
                        rhs += fac2 * self.kappa_ijn[i_d, j, n] * Tauh_ijn[i_d, j, n]

                        row.addElem(_q3(Cb, i_d, j, n, Ni, Nj, Nn + 1), -fac2_idjn)
                        row.addElem(_q2(Cd, i_d, n, Ni, Nn), -u.krond(j, 0) * fac2_idjn)
                        row.addElem(_q3(Cw, i_d, j, n, Ni, Nj, Nn), fac2_idjn)
                        row.addElem(
                            _q2(Cx, i_d, n, Ni, Nn),
                            -(u.krond(j, 2) - u.krond(j, 1)) * fac2_idjn,
                        )
                    A.addRow(row, rhs, rhs)

        tau_0prev = np.roll(self.tau_kn[0, :], 1)
        # No tax on losses, nor tax-loss harvesting.
        tau_0prev[tau_0prev < 0] = 0

        # Cash flow for net spending.
        for n in range(Nn):
            rhs = 0
            row = A.newRow()
            row.addElem(_q1(Cg, n, Nn), 1)
            row.addElem(_q1(Cm, n, Nn), 1)
            for i in range(Ni):
                fac = self.psi * self.alpha_ijkn[i, 0, 0, n]
                rhs += (
                    self.omega_in[i, n]
                    + self.zetaBar_in[i, n]
                    + self.piBar_in[i, n]
                    + self.Lambda_in[i, n]
                    - 0.5 * fac * self.mu * self.kappa_ijn[i, 0, n]
                )

                row.addElem(_q3(Cb, i, 0, n, Ni, Nj, Nn + 1), fac * self.mu)
                row.addElem(_q2(Cd, i, n, Ni, Nn), 1 + fac * self.mu)
                # Minus capital gains on taxable withdrawals using last year's rate if >=0.
                # Plus taxable account withdrawals, and all other withdrawals.
                row.addElem(_q3(Cw, i, 0, n, Ni, Nj, Nn), -1 + fac * (tau_0prev[n] - self.mu))
                penalty = 0.1 if n < self.n59[i] else 0
                row.addElem(_q3(Cw, i, 1, n, Ni, Nj, Nn), -1 + penalty)
                row.addElem(_q3(Cw, i, 2, n, Ni, Nj, Nn), -1 + penalty)

            # Minus tax on ordinary income, T_n.
            for t in range(Nt):
                row.addElem(_q2(CF, t, n, Nt, Nn), self.theta_tn[t, n])

            A.addRow(row, rhs, rhs)

        # Enforce income profile.
        for n in range(1, Nn):
            rowDic = {_q1(Cg, 0, Nn): -spLo * self.xiBar_n[n], _q1(Cg, n, Nn): self.xiBar_n[0]}
            A.addNewRow(rowDic, zero, inf)
            rowDic = {_q1(Cg, 0, Nn): spHi * self.xiBar_n[n], _q1(Cg, n, Nn): -self.xiBar_n[0]}
            A.addNewRow(rowDic, zero, inf)

        # Taxable ordinary income.
        for n in range(Nn):
            rhs = 0
            row = A.newRow()
            row.addElem(_q1(Ce, n, Nn), 1)
            for i in range(Ni):
                rhs += self.omega_in[i, n] + 0.85 * self.zetaBar_in[i, n] + self.piBar_in[i, n]
                # Taxable income from tax-deferred withdrawals.
                row.addElem(_q3(Cw, i, 1, n, Ni, Nj, Nn), -1)
                row.addElem(_q2(Cx, i, n, Ni, Nn), -1)

                # Taxable returns on securities in taxable account.
                fak_i = np.sum(self.tau_kn[1:Nk, n] * self.alpha_ijkn[i, 0, 1:Nk, n], axis=0)
                rhs += 0.5 * fak_i * self.kappa_ijn[i, 0, n]
                row.addElem(_q3(Cb, i, 0, n, Ni, Nj, Nn + 1), -fak_i)
                row.addElem(_q3(Cw, i, 0, n, Ni, Nj, Nn), fak_i)
                row.addElem(_q2(Cd, i, n, Ni, Nn), -fak_i)

            for t in range(Nt):
                row.addElem(_q2(CF, t, n, Nt, Nn), 1)

            A.addRow(row, rhs, rhs)

        # Medicare calculations.
        if options.get("withMedicare", True):
            nm, L_nq, C_nq = tx.mediVals(self.yobs, self.horizons, self.gamma_n, Nn, Nq)
            for n in range(Nn):
                # SOS1 constraint: 1 for n < nm otherwise all zero.
                row = A.newRow()
                for q in range(Nq):
                    B.setBinary(_q2(Czm, n, q, Nn, Nq))
                    row.addElem(_q2(Czm, n, q, Nn, Nq), 1)
                val = 0 if n < nm else 1
                A.addRow(row, val, val)

                # Medicare costs calculations.
                row = A.newRow()
                row.addElem(_q1(Cm, n, Nn), 1)
                for q in range(Nq):
                    row.addElem(_q2(Czm, n, q, Nn, Nq), -C_nq[n, q])
                A.addRow(row, zero, zero)

                largeM = 2*L_nq[n, Nq]
                # Medicare brackets calculations.
                if n >= nm:
                    # Lower bound.
                    row = A.newRow()
                    rhs = 0
                    for q in range(0, Nq):
                        row.addElem(_q2(Czm, n, q, Nn, Nq), L_nq[n, q])
                    if n > 2 or (n == 2 and self.yearFracLeft == 1):
                        for i in range(Ni):
                            fac = (self.mu * self.alpha_ijkn[i, 0, 0, n-2]
                                   + np.sum(self.alpha_ijkn[i, 0, 1:, n-2] * self.tau_kn[1:, n-2], axis=0))

                            row.addElem(_q3(Cb, i, 0, n-2, Ni, Nj, Nn + 1), -fac)
                            row.addElem(_q2(Cd, i, n-2, Ni, Nn), -fac)
                            row.addElem(_q3(Cw, i, 0, n-2, Ni, Nj, Nn),
                                        fac - self.alpha_ijkn[i, 0, 0, n-2]*max(0, self.tau_kn[0, min(0, n-3)]))
                            row.addElem(_q3(Cw, i, 1, n-2, Ni, Nj, Nn), -1)
                            row.addElem(_q2(Cx, i, n-2, Ni, Nn), -1)
                            rhs += self.omega_in[i, n-2] + 0.85*self.zetaBar_in[i, n-2] + self.piBar_in[i, n-2]
                            rhs += 0.5*self.kappa_ijn[i, 0, n-2] * fac
                    else:
                        rhs = self.prevMAGIs[n]

                    A.addRow(row, -largeM, rhs)

                    # Upper bound. Lots of duplication. Can be merged with lower bound at one point.
                    row = A.newRow()
                    rhs = largeM
                    for q in range(0, Nq):
                        row.addElem(_q2(Czm, n, q, Nn, Nq), largeM - L_nq[n, q+1])
                    if n > 2 or (n == 2 and self.yearFracLeft == 1):
                        for i in range(Ni):
                            fac = (self.mu * self.alpha_ijkn[i, 0, 0, n-2]
                                   + np.sum(self.alpha_ijkn[i, 0, 1:, n-2] * self.tau_kn[1:, n-2], axis=0))

                            row.addElem(_q3(Cb, i, 0, n-2, Ni, Nj, Nn + 1), +fac)
                            row.addElem(_q2(Cd, i, n-2, Ni, Nn), +fac)
                            row.addElem(_q3(Cw, i, 0, n-2, Ni, Nj, Nn),
                                        -fac + self.alpha_ijkn[i, 0, 0, n-2]*max(0, self.tau_kn[0, min(0, n-3)]))
                            row.addElem(_q3(Cw, i, 1, n-2, Ni, Nj, Nn), +1)
                            row.addElem(_q2(Cx, i, n-2, Ni, Nn), +1)
                            rhs -= self.omega_in[i, n-2] + 0.85*self.zetaBar_in[i, n-2] + self.piBar_in[i, n-2]
                            rhs -= 0.5*self.kappa_ijn[i, 0, n-2] * fac
                    else:
                        rhs = largeM - self.prevMAGIs[n]

                    A.addRow(row, zero, rhs)

        # Set mutual exclusions of withdrawals, conversions, and deposits.
        for i in range(Ni):
            for n in range(self.horizons[i]):
                # Configure binary variables.
                for z in range(Nz):
                    B.setBinary(_q3(Czx, i, n, z, Ni, Nn, Nz))

                # Exclude simultaneous deposits and withdrawals from taxable or tax-free accounts.
                A.addNewRow(
                    {_q3(Czx, i, n, 0, Ni, Nn, Nz): bigM, _q1(Cs, n, Nn): -1},
                    zero,
                    bigM,
                )

                A.addNewRow(
                    {
                        _q3(Czx, i, n, 0, Ni, Nn, Nz): bigM,
                        _q3(Cw, i, 0, n, Ni, Nj, Nn): 1,
                        _q3(Cw, i, 2, n, Ni, Nj, Nn): 1,
                    },
                    zero,
                    bigM,
                )

                # Exclude simultaneous Roth conversions and tax-exempt withdrawals.
                A.addNewRow(
                    {_q3(Czx, i, n, 1, Ni, Nn, Nz): bigM, _q2(Cx, i, n, Ni, Nn): -1},
                    zero,
                    bigM,
                )

                A.addNewRow(
                    {_q3(Czx, i, n, 1, Ni, Nn, Nz): bigM, _q3(Cw, i, 2, n, Ni, Nj, Nn): 1},
                    zero,
                    bigM,
                )

        # Now build a solver-neutral objective vector.
        c = abc.Objective(self.nvars)
        if objective == "maxSpending":
            # c.setElem(_q1(Cg, 0, Nn), -1) # Only OK in implemention without slack.
            for n in range(Nn):
                c.setElem(_q1(Cg, n, Nn), -1/self.gamma_n[n])
        elif objective == "maxBequest":
            for i in range(Ni):
                c.setElem(_q3(Cb, i, 0, Nn, Ni, Nj, Nn + 1), -1)
                c.setElem(_q3(Cb, i, 1, Nn, Ni, Nj, Nn + 1), -(1 - self.nu))
                c.setElem(_q3(Cb, i, 2, Nn, Ni, Nj, Nn + 1), -1)
        else:
            raise RuntimeError("Internal error in objective function.")

        self.A = A
        self.B = B
        self.c = c

        return None

    @_timer
    def runHistoricalRange(self, objective, options, ystart, yend, *, verbose=False, figure=False, progcall=None):
        """
        Run historical scenarios on plan over a range of years.
        """
        if yend + self.N_n > self.year_n[0]:
            yend = self.year_n[0] - self.N_n - 1
            self.mylog.vprint(f"Warning: Upper bound for year range re-adjusted to {yend}.")
        N = yend - ystart + 1

        self.mylog.vprint(f"Running historical range from {ystart} to {yend}.")

        self.mylog.setVerbose(verbose)

        if objective == "maxSpending":
            columns = ["partial", objective]
        elif objective == "maxBequest":
            columns = ["partial", "final"]
        else:
            self.mylog.print(f"Invalid objective {objective}.")
            return None

        df = pd.DataFrame(columns=columns)

        if progcall is None:
            progcall = progress.Progress(self.mylog)

        if not verbose:
            progcall.start()

        for year in range(ystart, yend + 1):
            self.setRates("historical", year)
            self.solve(objective, options)
            if not verbose:
                progcall.show((year - ystart + 1) / N)
            if self.caseStatus == "solved":
                if objective == "maxSpending":
                    df.loc[len(df)] = [self.partialBequest, self.basis]
                elif objective == "maxBequest":
                    df.loc[len(df)] = [self.partialBequest, self.bequest]

        progcall.finish()
        self.mylog.resetVerbose()
        fig, description = self._showResults(objective, df, N, figure)
        self.mylog.print(description.getvalue())

        if figure:
            return fig, description.getvalue()

        return N, df

    @_timer
    def runMC(self, objective, options, N, verbose=False, figure=False, progcall=None):
        """
        Run Monte Carlo simulations on plan.
        """
        if self.rateMethod not in ["stochastic", "histochastic"]:
            self.mylog.print("It is pointless to run Monte Carlo simulations with fixed rates.")
            return

        self.mylog.vprint(f"Running {N} Monte Carlo simulations.")
        self.mylog.setVerbose(verbose)

        # Turn off Medicare by default, unless specified in options.
        if "withMedicare" not in options:
            myoptions = dict(options)
            myoptions["withMedicare"] = False
        else:
            myoptions = options

        if objective == "maxSpending":
            columns = ["partial", objective]
        elif objective == "maxBequest":
            columns = ["partial", "final"]
        else:
            self.mylog.print(f"Invalid objective {objective}.")
            return None

        df = pd.DataFrame(columns=columns)

        if progcall is None:
            progcall = progress.Progress(self.mylog)

        if not verbose:
            progcall.start()

        for n in range(N):
            self.regenRates()
            self.solve(objective, myoptions)
            if not verbose:
                progcall.show((n + 1) / N)
            if self.caseStatus == "solved":
                if objective == "maxSpending":
                    df.loc[len(df)] = [self.partialBequest, self.basis]
                elif objective == "maxBequest":
                    df.loc[len(df)] = [self.partialBequest, self.bequest]

        progcall.finish()
        self.mylog.resetVerbose()
        fig, description = self._showResults(objective, df, N, figure)
        self.mylog.print(description.getvalue())

        if figure:
            return fig, description.getvalue()

        return N, df

    def _showResults(self, objective, df, N, figure):
        """
        Show a histogram of values from runMC() and runHistoricalRange().
        """
        import seaborn as sbn

        description = io.StringIO()

        pSuccess = u.pc(len(df) / N)
        print(f"Success rate: {pSuccess} on {N} samples.", file=description)
        title = f"$N$ = {N}, $P$ = {pSuccess}"
        means = df.mean(axis=0, numeric_only=True)
        medians = df.median(axis=0, numeric_only=True)

        my = 2 * [self.year_n[-1]]
        if self.N_i == 2 and self.n_d < self.N_n:
            my[0] = self.year_n[self.n_d - 1]

        # Don't show partial bequest of zero if spouse is full beneficiary,
        # or if solution led to empty accounts at the end of first spouse's life.
        if np.all(self.phi_j == 1) or medians.iloc[0] < 1:
            if medians.iloc[0] < 1:
                print(f"Optimized solutions all have null partial bequest in year {my[0]}.", file=description)
            df.drop("partial", axis=1, inplace=True)
            means = df.mean(axis=0, numeric_only=True)
            medians = df.median(axis=0, numeric_only=True)

        df /= 1000
        if len(df) > 0:
            thisyear = self.year_n[0]
            if objective == "maxBequest":
                fig, axes = plt.subplots()
                # Show both partial and final bequests in the same histogram.
                sbn.histplot(df, multiple="dodge", kde=True, ax=axes)
                legend = []
                # Don't know why but legend is reversed from df.
                for q in range(len(means) - 1, -1, -1):
                    dmedian = u.d(medians.iloc[q], latex=True)
                    dmean = u.d(means.iloc[q], latex=True)
                    legend.append(f"{my[q]}: $M$: {dmedian}, $\\bar{{x}}$: {dmean}")
                plt.legend(legend, shadow=True)
                plt.xlabel(f"{thisyear} $k")
                plt.title(objective)
                leads = [f"partial {my[0]}", f"  final {my[1]}"]
            elif len(means) == 2:
                # Show partial bequest and net spending as two separate histograms.
                fig, axes = plt.subplots(1, 2, figsize=(10, 5))
                cols = ["partial", objective]
                leads = [f"partial {my[0]}", objective]
                for q in range(2):
                    sbn.histplot(df[cols[q]], kde=True, ax=axes[q])
                    dmedian = u.d(medians.iloc[q], latex=True)
                    dmean = u.d(means.iloc[q], latex=True)
                    legend = [f"$M$: {dmedian}, $\\bar{{x}}$: {dmean}"]
                    axes[q].set_label(legend)
                    axes[q].legend(labels=legend)
                    axes[q].set_title(leads[q])
                    axes[q].set_xlabel(f"{thisyear} $k")
            else:
                # Show net spending as single histogram.
                fig, axes = plt.subplots()
                sbn.histplot(df[objective], kde=True, ax=axes)
                dmedian = u.d(medians.iloc[0], latex=True)
                dmean = u.d(means.iloc[0], latex=True)
                legend = [f"$M$: {dmedian}, $\\bar{{x}}$: {dmean}"]
                plt.legend(legend, shadow=True)
                plt.xlabel(f"{thisyear} $k")
                plt.title(objective)
                leads = [objective]

            plt.suptitle(title)
            # plt.show()

        for q in range(len(means)):
            print(f"{leads[q]:>12}: Median ({thisyear} $): {u.d(medians.iloc[q])}", file=description)
            print(f"{leads[q]:>12}:   Mean ({thisyear} $): {u.d(means.iloc[q])}", file=description)
            mmin = 1000 * df.iloc[:, q].min()
            mmax = 1000 * df.iloc[:, q].max()
            print(f"{leads[q]:>12}:           Range: {u.d(mmin)} - {u.d(mmax)}", file=description)
            nzeros = len(df.iloc[:, q][df.iloc[:, q] < 0.001])
            print(f"{leads[q]:>12}:    N zero solns: {nzeros}", file=description)

        return fig, description

    def resolve(self):
        """
        Solve a plan using saved options.
        """
        self.solve(self.objective, self.solverOptions)

        return None

    @_checkConfiguration
    @_timer
    def solve(self, objective, options=None):
        """
        This function builds the necessary constaints and
        runs the optimizer.

        - objective can be 'maxSpending' or 'maxBequest'.

        - options is a dictionary which can include:
            - maxRothConversion: Only allow conversion smaller than amount specified.
            - netSpending: Desired spending amount when optimizing with maxBequest.
            - bequest: Value of bequest in today's $ when optimizing with maxSpending.
            - units: Units to use for amounts (1, k, or M).

        All units are in $k, unless specified otherwise.

        Refer to companion document for implementation details.
        """
        if self.rateMethod is None:
            raise RuntimeError("Rate method must be selected before solving.")

        # Assume unsuccessful until problem solved.
        self.caseStatus = "unsuccessful"

        # Check objective and required options.
        knownObjectives = ["maxBequest", "maxSpending"]
        knownSolvers = ["HiGHS", "MOSEK"]
        knownOptions = [
            "bequest",
            "bigM",
            "maxRothConversion",
            "netSpending",
            "noRothConversions",
            "previousMAGIs",
            "solver",
            "spendingSlack",
            "startRothConversions",
            "units",
            "withMedicare",
        ]
        # We will modify options if required.
        if options is None:
            myoptions = {}
        else:
            myoptions = dict(options)

        for opt in myoptions:
            if opt not in knownOptions:
                raise ValueError(f"Option {opt} is not one of {knownOptions}.")

        if objective not in knownObjectives:
            raise ValueError(f"Objective {objective} is not one of {knownObjectives}.")

        if objective == "maxBequest" and "netSpending" not in myoptions:
            raise RuntimeError(f"Objective {objective} needs netSpending option.")

        if objective == "maxBequest" and "bequest" in myoptions:
            self.mylog.vprint("Ignoring bequest option provided.")
            myoptions.pop("bequest")

        if objective == "maxSpending" and "netSpending" in myoptions:
            self.mylog.vprint("Ignoring netSpending option provided.")
            myoptions.pop("netSpending")

        if objective == "maxSpending" and "bequest" not in myoptions:
            self.mylog.vprint("Using bequest of $1.")

<<<<<<< HEAD
        self.prevMAGI = np.zeros(3)
=======
        self.prevMAGIs = np.zeros(3)
>>>>>>> 5b068421
        if "previousMAGIs" in myoptions:
            magi = myoptions["previousMAGIs"]
            if len(magi) != 3:
                raise ValueError("previousMAGIs must have 3 values.")

            units = u.getUnits(options.get("units", "k"))
<<<<<<< HEAD
            self.prevMAGI = units * np.array(magi)
=======
            self.prevMAGIs = units * np.array(magi)
>>>>>>> 5b068421

        self.lambdha = 0
        if "spendingSlack" in myoptions:
            lambdha = myoptions["spendingSlack"]
            if lambdha < 0 or lambdha > 50:
                raise ValueError(f"Slack value out of range {lambdha}.")
            self.lambdha = lambdha / 100

        self._adjustParameters()

        if "solver" in options:
            solver = myoptions["solver"]
            if solver not in knownSolvers:
                raise ValueError(f"Unknown solver {solver}.")
        else:
            solver = self.defaultSolver

        if solver == "HiGHS":
            self._milpSolve(objective, myoptions)
        elif solver == "MOSEK":
            self._mosekSolve(objective, myoptions)

        self.objective = objective
        self.solverOptions = myoptions

        return None

    def _milpSolve(self, objective, options):
        """
        Solve problem using scipy HiGHS solver.
        """
        from scipy import optimize

<<<<<<< HEAD
        withMedicare = options.get("withMedicare", True)

        if objective == "maxSpending":
            objFac = -1 / self.xi_n[0]
        else:
            objFac = -1 / self.gamma_n[-1]

=======
>>>>>>> 5b068421
        # mip_rel_gap smaller than 1e-6 can lead to oscillatory solutions.
        milpOptions = {"disp": False, "mip_rel_gap": 1e-7}

        self._buildConstraints(objective, options)
        Alu, lbvec, ubvec = self.A.arrays()
        Lb, Ub = self.B.arrays()
        integrality = self.B.integralityArray()
        c = self.c.arrays()

        bounds = optimize.Bounds(Lb, Ub)
        constraint = optimize.LinearConstraint(Alu, lbvec, ubvec)
        solution = optimize.milp(c, integrality=integrality,
                                 constraints=constraint, bounds=bounds, options=milpOptions)

        if solution.success:
            self.mylog.vprint("Solution successful.")
            self.mylog.vprint(solution.message)
            if objective == "maxSpending":
                objFac = -1 / self.xi_n[0]
            else:
                objFac = -1 / self.gamma_n[-1]

            self.mylog.vprint(f"Objective: {u.d(solution.fun * objFac)}")
            # self.mylog.vprint('Upper bound:', u.d(-solution.mip_dual_bound))
            self._aggregateResults(options, solution.x)
            self._timestamp = datetime.now().strftime("%Y-%m-%d at %H:%M:%S")
            self.caseStatus = "solved"
        else:
            self.mylog.vprint("WARNING: Optimization failed:", solution.message, solution.success)
            self.caseStatus = "unsuccessful"

        return None

    def _mosekSolve(self, objective, options):
        """
        Solve problem using MOSEK solver.
        """
        import mosek

<<<<<<< HEAD
        withMedicare = options.get("withMedicare", True)

        if objective == "maxSpending":
            objFac = -1 / self.xi_n[0]
        else:
            objFac = -1 / self.gamma_n[-1]

=======
>>>>>>> 5b068421
        # mip_rel_gap smaller than 1e-6 can lead to oscillatory solutions.

        bdic = {
            "fx": mosek.boundkey.fx,
            "fr": mosek.boundkey.fr,
            "lo": mosek.boundkey.lo,
            "ra": mosek.boundkey.ra,
            "up": mosek.boundkey.up,
        }

        self._buildConstraints(objective, options)
        Aind, Aval, clb, cub = self.A.lists()
        ckeys = self.A.keys()
        vlb, vub = self.B.arrays()
        integrality = self.B.integralityList()
        vkeys = self.B.keys()
        cind, cval = self.c.lists()

        task = mosek.Task()
        # task.putdouparam(mosek.dparam.mio_rel_gap_const, 1e-5)
        # task.putdouparam(mosek.dparam.mio_tol_abs_relax_int, 1e-4)
        # task.set_Stream(mosek.streamtype.msg, _streamPrinter)
        task.appendcons(self.A.ncons)
        task.appendvars(self.A.nvars)

        for ii in range(len(cind)):
            task.putcj(cind[ii], cval[ii])

        for ii in range(self.nvars):
            task.putvarbound(ii, bdic[vkeys[ii]], vlb[ii], vub[ii])

        for ii in range(len(integrality)):
            task.putvartype(integrality[ii], mosek.variabletype.type_int)

        for ii in range(self.A.ncons):
            task.putarow(ii, Aind[ii], Aval[ii])
            task.putconbound(ii, bdic[ckeys[ii]], clb[ii], cub[ii])

        task.putobjsense(mosek.objsense.minimize)
        task.optimize()

        solsta = task.getsolsta(mosek.soltype.itg)
        # prosta = task.getprosta(mosek.soltype.itg)

        task.set_Stream(mosek.streamtype.wrn, _streamPrinter)
        # task.writedata(self._name+'.ptf')
        if solsta == mosek.solsta.integer_optimal:
            xx = np.array(task.getxx(mosek.soltype.itg))
            solution = task.getprimalobj(mosek.soltype.itg)

            self.mylog.vprint("Solution successful.")
            task.solutionsummary(mosek.streamtype.msg)
            if objective == "maxSpending":
                objFac = -1 / self.xi_n[0]
            else:
                objFac = -1 / self.gamma_n[-1]

            self.mylog.vprint("Objective:", u.d(solution * objFac))
            self.caseStatus = "solved"
            # self.mylog.vprint('Upper bound:', u.d(-solution.mip_dual_bound))
            self._aggregateResults(options, xx)
            self._timestamp = datetime.now().strftime("%Y/%m/%d %H:%M:%S")
        else:
            self.mylog.vprint("WARNING: Optimization failed:", "Infeasible or unbounded.")
            task.solutionsummary(mosek.streamtype.msg)
            self.caseStatus = "unsuccessful"

        return None

    def _estimateMedicare(self, x=None, withMedicare=True):
        """
        Compute rough MAGI and Medicare costs.
        """
        if withMedicare is False:
            self.M_n = np.zeros(self.N_n)
            return

        if x is None:
            MAGI_n = np.zeros(self.N_n)
        else:
            self.F_tn = np.array(x[self.C["F"] : self.C["g"]])
            self.F_tn = self.F_tn.reshape((self.N_t, self.N_n))
            MAGI_n = np.sum(self.F_tn, axis=0) + np.array(x[self.C["e"] : self.C["F"]])

        self.M_n = tx.mediCosts(self.yobs, self.horizons, MAGI_n, self.prevMAGIs, self.gamma_n[:-1], self.N_n)

        return None

    def _aggregateResults(self, options, x):
        """
        Utility function to aggregate results from solver.
        Process all results from solution vector.
        """
        # Define shortcuts.
        Ni = self.N_i
        Nj = self.N_j
        Nk = self.N_k
        Nn = self.N_n
        Nq = self.N_q
        Nt = self.N_t
        # Nz = self.N_z
        n_d = self.n_d

        Cb = self.C["b"]
        Cd = self.C["d"]
        Ce = self.C["e"]
        CF = self.C["F"]
        Cg = self.C["g"]
        Cm = self.C["m"]
        Cs = self.C["s"]
        Cw = self.C["w"]
        Cx = self.C["x"]
        Czx = self.C["zx"]
        Czm = self.C["zm"]

        x = u.roundCents(x)

        # Allocate, slice in, and reshape variables.
        self.b_ijn = np.array(x[Cb:Cd])
        self.b_ijn = self.b_ijn.reshape((Ni, Nj, Nn + 1))
        self.b_ijkn = np.zeros((Ni, Nj, Nk, Nn + 1))
        for k in range(Nk):
            self.b_ijkn[:, :, k, :] = self.b_ijn[:, :, :] * self.alpha_ijkn[:, :, k, :]

        self.d_in = np.array(x[Cd:Ce])
        self.d_in = self.d_in.reshape((Ni, Nn))

        self.e_n = np.array(x[Ce:CF])

        self.F_tn = np.array(x[CF:Cg])
        self.F_tn = self.F_tn.reshape((Nt, Nn))

        self.g_n = np.array(x[Cg:Cm])

        if options.get("withMedicare", True):
            self.m_n = np.array(x[Cm:Cs])
        else:
            self.m_n = np.zeros(Nn)

        self.s_n = np.array(x[Cs:Cw])

        self.w_ijn = np.array(x[Cw:Cx])
        self.w_ijn = self.w_ijn.reshape((Ni, Nj, Nn))

        self.x_in = np.array(x[Cx:Czx])
        self.x_in = self.x_in.reshape((Ni, Nn))

        # self.zx_inz = np.array(x[Czx:Czm])
        # self.zx_inz = self.zx_inz.reshape((Ni, Nn, Nz))
        # print(self.zx_inz)

        if options.get("withMedicare", True):
            self.zm_nq = np.array(x[Czm:])
            self.zm_nq = self.zm_nq.reshape((Nn, Nq))

        # Partial distribution at the passing of first spouse.
        if Ni == 2 and n_d < Nn:
            nx = n_d - 1
            i_d = self.i_d
            part_j = np.zeros(3)
            for j in range(Nj):
                ksumj = np.sum(self.alpha_ijkn[i_d, j, :, nx] * self.tau_kn[:, nx], axis=0)
                Tauh = 1 + 0.5 * ksumj
                Tau1 = 1 + ksumj
                part_j[j] = Tauh * self.kappa_ijn[i_d, j, nx] + Tau1 * (
                    self.b_ijn[i_d, j, nx]
                    - self.w_ijn[i_d, j, nx]
                    + self.d_in[i_d, nx] * u.krond(j, 0)
                    + self.x_in[i_d, nx] * (u.krond(j, 2) - u.krond(j, 1))
                )

            self.partialEstate_j = part_j
            partialBequest_j = part_j * (1 - self.phi_j)
            partialBequest_j[1] *= 1 - self.nu
            self.partialBequest = np.sum(partialBequest_j) / self.gamma_n[n_d]
        else:
            self.partialBequest = 0

        self.rmd_in = self.rho_in * self.b_ijn[:, 1, :-1]
        self.dist_in = self.w_ijn[:, 1, :] - self.rmd_in
        self.dist_in[self.dist_in < 0] = 0
        self.G_n = np.sum(self.F_tn, axis=0)
        self.T_tn = self.F_tn * self.theta_tn
        self.T_n = np.sum(self.T_tn, axis=0)
        self.P_n = np.zeros(Nn)
        # Add early withdrawal penalty if any.
        for i in range(Ni):
            self.P_n[0:self.n59[i]] += 0.1*(self.w_ijn[i, 1, 0:self.n59[i]] + self.w_ijn[i, 2, 0:self.n59[i]])

        self.T_n += self.P_n

        tau_0 = np.array(self.tau_kn[0, :])
        tau_0[tau_0 < 0] = 0
        # Last year's rates.
        tau_0prev = np.roll(tau_0, 1)
        self.Q_n = np.sum(
            (
                self.mu
                * (self.b_ijn[:, 0, :-1] - self.w_ijn[:, 0, :] + self.d_in[:, :] + 0.5 * self.kappa_ijn[:, 0, :])
                + tau_0prev * self.w_ijn[:, 0, :]
            )
            * self.alpha_ijkn[:, 0, 0, :-1],
            axis=0,
        )
        self.U_n = self.psi * self.Q_n

        # Make derivative variables.
        # Putting it all together in a dictionary.
        """
        sourcetypes = [
            'wages',
            'ssec',
            'pension',
            '+dist',
            'RMD',
            'RothX',
            'wdrwl taxable',
            'wdrwl tax-free',
        ]
        """
        sources = {}
        sources["wages"] = self.omega_in
        sources["ssec"] = self.zetaBar_in
        sources["pension"] = self.piBar_in
        sources["txbl acc wdrwl"] = self.w_ijn[:, 0, :]
        sources["RMD"] = self.rmd_in
        sources["+dist"] = self.dist_in
        sources["RothX"] = self.x_in
        sources["tax-free wdrwl"] = self.w_ijn[:, 2, :]
        sources["BTI"] = self.Lambda_in

        savings = {}
        savings["taxable"] = self.b_ijn[:, 0, :]
        savings["tax-deferred"] = self.b_ijn[:, 1, :]
        savings["tax-free"] = self.b_ijn[:, 2, :]

        self.sources_in = sources
        self.savings_in = savings

        estate_j = np.sum(self.b_ijn[:, :, self.N_n], axis=0)
        estate_j[1] *= 1 - self.nu
        self.bequest = np.sum(estate_j) / self.gamma_n[-1]

        self.basis = self.g_n[0] / self.xi_n[0]

        return None

    @_checkCaseStatus
    def estate(self):
        """
        Reports final account balances.
        """
        _estate = np.sum(self.b_ijn[:, :, :, self.N_n], axis=(0, 2))
        _estate[1] *= 1 - self.nu
        self.mylog.vprint(f"Estate value of {u.d(sum(_estate))} at the end of year {self.year_n[-1]}.")

        return None

    @_checkCaseStatus
    def summary(self):
        """
        Print summary in logs.
        """
        self.mylog.print("SUMMARY ================================================================")
        dic = self.summaryDic()
        for key, value in dic.items():
            self.mylog.print(f"{key}: {value}")
        self.mylog.print("------------------------------------------------------------------------")

        return None

    def summaryList(self):
        """
        Return summary as a list.
        """
        mylist = []
        dic = self.summaryDic()
        for key, value in dic.items():
            mylist.append(f"{key}: {value}")

        return mylist

    def summaryDf(self):
        """
        Return summary as a dataframe.
        """
        return pd.DataFrame(self.summaryDic(), index=[self._name])

    def summaryString(self):
        """
        Return summary as a string.
        """
        string = "Synopsis\n"
        dic = self.summaryDic()
        for key, value in dic.items():
            string += f"{key:>70}: {value}\n"

        return string

    def summaryDic(self):
        """
        Return dictionary containing summary of values.
        """
        now = self.year_n[0]
        dic = {}
        # Results
        dic["Plan name"] = self._name
        dic["Net yearly spending basis"] = u.d(self.g_n[0] / self.xi_n[0])
        dic[f"Net spending for year {now}"] = u.d(self.g_n[0] / self.yearFracLeft)
        dic[f"Net spending remaining in year {now}"] = u.d(self.g_n[0])

        totIncome = np.sum(self.g_n, axis=0)
        totIncomeNow = np.sum(self.g_n / self.gamma_n[:-1], axis=0)
        dic["Total net spending"] = f"{u.d(totIncomeNow)}"
        dic["[Total net spending]"] = f"{u.d(totIncome)}"

        totRoth = np.sum(self.x_in, axis=(0, 1))
        totRothNow = np.sum(np.sum(self.x_in, axis=0) / self.gamma_n[:-1], axis=0)
        dic["Total Roth conversions"] = f"{u.d(totRothNow)}"
        dic["[Total Roth conversions]"] = f"{u.d(totRoth)}"

        taxPaid = np.sum(self.T_n, axis=0)
        taxPaidNow = np.sum(self.T_n / self.gamma_n[:-1], axis=0)
        dic["Total income tax paid on ordinary income"] = f"{u.d(taxPaidNow)}"
        dic["[Total income tax paid on ordinary income]"] = f"{u.d(taxPaid)}"
        for t in range(self.N_t):
            taxPaid = np.sum(self.T_tn[t], axis=0)
            taxPaidNow = np.sum(self.T_tn[t] / self.gamma_n[:-1], axis=0)
            tname = tx.taxBracketNames[t]
            dic[f"-- Subtotal in tax bracket {tname}"] = f"{u.d(taxPaidNow)}"
            dic[f"-- [Subtotal in tax bracket {tname}]"] = f"{u.d(taxPaid)}"

        penaltyPaid = np.sum(self.P_n, axis=0)
        penaltyPaidNow = np.sum(self.P_n / self.gamma_n[:-1], axis=0)
        dic["-- Subtotal in early withdrawal penalty"] = f"{u.d(penaltyPaidNow)}"
        dic["-- [Subtotal in early withdrawal penalty]"] = f"{u.d(penaltyPaid)}"

        taxPaid = np.sum(self.U_n, axis=0)
        taxPaidNow = np.sum(self.U_n / self.gamma_n[:-1], axis=0)
        dic["Total tax paid on gains and dividends"] = f"{u.d(taxPaidNow)}"
        dic["[Total tax paid on gains and dividends]"] = f"{u.d(taxPaid)}"

        medtaxPaid = np.sum(self.m_n, axis=0)
        medtaxPaidNow = np.sum(self.m_n / self.gamma_n[:-1], axis=0)
        dic["Total Medicare premiums paid"] = f"{u.d(medtaxPaidNow)}"
        dic["[Total Medicare premiums paid]"] = f"{u.d(medtaxPaid)}"

        if self.N_i == 2 and self.n_d < self.N_n:
            p_j = self.partialEstate_j * (1 - self.phi_j)
            p_j[1] *= 1 - self.nu
            nx = self.n_d - 1
            ynx = self.year_n[nx]
            totOthers = np.sum(p_j)
            totOthersNow = totOthers / self.gamma_n[nx + 1]
            q_j = self.partialEstate_j * self.phi_j
            totSpousal = np.sum(q_j)
            totSpousalNow = totSpousal / self.gamma_n[nx + 1]
            iname_s = self.inames[self.i_s]
            iname_d = self.inames[self.i_d]
            dic[f"Sum of spousal transfer to {iname_s} in year {ynx}"] = (f"{u.d(totSpousalNow)}")
            dic[f"[Sum of spousal transfer to {iname_s} in year {ynx}]"] = (
                f"{u.d(totSpousal)}")
            dic[f"-- [Spousal transfer to {iname_s} in year {ynx} - taxable]"] = (
                f"{u.d(q_j[0])}")
            dic[f"-- [Spousal transfer to {iname_s} in year {ynx} - tax-def]"] = (
                f"{u.d(q_j[1])}")
            dic[f"-- [Spousal transfer to {iname_s} in year {ynx} - tax-free]"] = (
                f"{u.d(q_j[2])}")

            dic[f"Sum of post-tax non-spousal bequests from {iname_d} in year {ynx}"] = (
                f"{u.d(totOthersNow)}")
            dic[f"[Sum of post-tax non-spousal bequests from {iname_d} in year {ynx}]"] = (
                f"{u.d(totOthers)}")
            dic[f"-- [Post-tax non-spousal bequests from {iname_d} in year {ynx} - taxable]"] = (
                f"{u.d(p_j[0])}")
            dic[f"-- [Post-tax non-spousal bequests from {iname_d} in year {ynx} - tax-def]"] = (
                f"{u.d(p_j[1])}")
            dic[f"-- [Post-tax non-spousal bequests from {iname_d} in year {ynx} - tax-free]"] = (
                f"{u.d(p_j[2])}")

        estate = np.sum(self.b_ijn[:, :, self.N_n], axis=0)
        estate[1] *= 1 - self.nu
        lastyear = self.year_n[-1]
        totEstate = np.sum(estate)
        totEstateNow = totEstate / self.gamma_n[-1]
        dic[f"Total estate value at the end of {lastyear}"] = (f"{u.d(totEstateNow)}")
        dic[f"[Total estate value at the end of {lastyear}]"] = (f"{u.d(totEstate)}")
        dic[f"-- [Post-tax account value at the end of {lastyear} - taxable]"] = (f"{u.d(estate[0])}")
        dic[f"-- [Post-tax account value at the end of {lastyear} - tax-def]"] = (f"{u.d(estate[1])}")
        dic[f"-- [Post-tax account value at the end of {lastyear} - tax-free]"] = (f"{u.d(estate[2])}")

        dic["Plan starting date"] = str(self.startDate)
        dic[f"Cumulative inflation factor from start date to end of {lastyear}"] = (f"{self.gamma_n[-1]:.2f}")
        for i in range(self.N_i):
            dic[f"{self.inames[i]:>12}'s {self.horizons[i]:02}-year life horizon"] = (
                f"{now} -> {now + self.horizons[i] - 1}")

        dic["Plan name"] = self._name
        dic["Number of decision variables"] = str(self.A.nvars)
        dic["Number of constraints"] = str(self.A.ncons)
        dic["Case executed on"] = str(self._timestamp)

        return dic

    def showRatesCorrelations(self, tag="", shareRange=False, figure=False):
        """
        Plot correlations between various rates.

        A tag string can be set to add information to the title of the plot.
        """
        import seaborn as sbn

        if self.rateMethod in [None, "user", "historical average", "conservative"]:
            self.mylog.vprint(f"Warning: Cannot plot correlations for {self.rateMethod} rate method.")
            return None

        rateNames = [
            "S&P500 (incl. div.)",
            "Baa Corp. Bonds",
            "10-y T-Notes",
            "Inflation",
        ]

        df = pd.DataFrame()
        for k, name in enumerate(rateNames):
            data = 100 * self.tau_kn[k]
            df[name] = data

        g = sbn.PairGrid(df, diag_sharey=False, height=1.8, aspect=1)
        if shareRange:
            minval = df.min().min() - 5
            maxval = df.max().max() + 5
            g.set(xlim=(minval, maxval), ylim=(minval, maxval))
        g.map_upper(sbn.scatterplot)
        g.map_lower(sbn.kdeplot)
        # g.map_diag(sbn.kdeplot)
        g.map_diag(sbn.histplot, color="orange")

        # Put zero axes on off-diagonal plots.
        imod = len(rateNames) + 1
        for i, ax in enumerate(g.axes.flat):
            ax.axvline(x=0, color="grey", linewidth=1, linestyle=":")
            if i % imod != 0:
                ax.axhline(y=0, color="grey", linewidth=1, linestyle=":")
        #    ax.tick_params(axis='both', labelleft=True, labelbottom=True)

        # plt.subplots_adjust(wspace=0.3, hspace=0.3)

        title = self._name + "\n"
        title += f"Rates Correlations (N={self.N_n}) {self.rateMethod}"
        if self.rateMethod in ["historical", "histochastic"]:
            title += " (" + str(self.rateFrm) + "-" + str(self.rateTo) + ")"

        if tag != "":
            title += " - " + tag

        g.fig.suptitle(title, y=1.08)

        if figure:
            return g.fig

        plt.show()
        return None

    def showRates(self, tag="", figure=False):
        """
        Plot rate values used over the time horizon.

        A tag string can be set to add information to the title of the plot.
        """
        import matplotlib.ticker as tk

        if self.rateMethod is None:
            self.mylog.vprint("Warning: Rate method must be selected before plotting.")
            return None

        fig, ax = plt.subplots(figsize=(6, 4))
        plt.grid(visible="both")
        title = self._name + "\nReturn & Inflation Rates (" + str(self.rateMethod)
        if self.rateMethod in ["historical", "histochastic", "historical average"]:
            title += " " + str(self.rateFrm) + "-" + str(self.rateTo)
        title += ")"

        if tag != "":
            title += " - " + tag

        rateName = [
            "S&P500 (incl. div.)",
            "Baa Corp. Bonds",
            "10-y T-Notes",
            "Inflation",
        ]
        ltype = ["-", "-.", ":", "--"]
        for k in range(self.N_k):
            if self.yearFracLeft == 1:
                data = 100 * self.tau_kn[k]
                years = self.year_n
            else:
                data = 100 * self.tau_kn[k, 1:]
                years = self.year_n[1:]

            # Use ddof=1 to match pandas.
            label = (
                rateName[k] + " <" + "{:.1f}".format(np.mean(data)) + " +/- {:.1f}".format(np.std(data, ddof=1)) + "%>"
            )
            ax.plot(years, data, label=label, ls=ltype[k % self.N_k])

        ax.xaxis.set_major_locator(tk.MaxNLocator(integer=True))
        ax.legend(loc="best", reverse=False, fontsize=8, framealpha=0.7)
        # ax.legend(loc='upper left')
        ax.set_title(title)
        ax.set_xlabel("year")
        ax.set_ylabel("%")

        if figure:
            return fig

        plt.show()
        return None

    def showProfile(self, tag="", figure=False):
        """
        Plot spending profile over time.

        A tag string can be set to add information to the title of the plot.
        """
        if self.xi_n is None:
            self.mylog.vprint("Warning: Profile must be selected before plotting.")
            return None

        title = self._name + "\nSpending Profile"
        if tag != "":
            title += " - " + tag

        # style = {'net': '-', 'target': ':'}
        style = {"profile": "-"}
        series = {"profile": self.xi_n}
        fig, ax = _lineIncomePlot(self.year_n, series, style, title, yformat="$\\xi$")

        if figure:
            return fig

        plt.show()
        return None

    @_checkCaseStatus
    def showNetSpending(self, tag="", value=None, figure=False):
        """
        Plot net available spending and target over time.

        A tag string can be set to add information to the title of the plot.

        The value parameter can be set to *nominal* or *today*, overriding
        the default behavior of setDefaultPlots().
        """
        value = self._checkValue(value)

        title = self._name + "\nNet Available Spending"
        if tag != "":
            title += " - " + tag

        style = {"net": "-", "target": ":"}
        if value == "nominal":
            series = {"net": self.g_n, "target": (self.g_n[0] / self.xi_n[0]) * self.xiBar_n}
            yformat = "\\$k (nominal)"
        else:
            series = {
                "net": self.g_n / self.gamma_n[:-1],
                "target": (self.g_n[0] / self.xi_n[0]) * self.xi_n,
            }
            yformat = "\\$k (" + str(self.year_n[0]) + "\\$)"

        fig, ax = _lineIncomePlot(self.year_n, series, style, title, yformat)

        if figure:
            return fig

        plt.show()
        return None

    @_checkCaseStatus
    def showAssetDistribution(self, tag="", value=None, figure=False):
        """
        Plot the distribution of each savings account in thousands of dollars
        during the simulation time. This function will generate three
        graphs, one for taxable accounts, one the tax-deferred accounts,
        and one for tax-free accounts.

        A tag string can be set to add information to the title of the plot.

        The value parameter can be set to *nominal* or *today*, overriding
        the default behavior of setDefaultPlots().
        """
        value = self._checkValue(value)

        if value == "nominal":
            yformat = "\\$k (nominal)"
            infladjust = 1
        else:
            yformat = "\\$k (" + str(self.year_n[0]) + "\\$)"
            infladjust = self.gamma_n

        years_n = np.array(self.year_n)
        years_n = np.append(years_n, [years_n[-1] + 1])
        y2stack = {}
        jDic = {"taxable": 0, "tax-deferred": 1, "tax-free": 2}
        kDic = {"stocks": 0, "C bonds": 1, "T notes": 2, "common": 3}
        figures = []
        for jkey in jDic:
            stackNames = []
            for kkey in kDic:
                name = kkey + " / " + jkey
                stackNames.append(name)
                y2stack[name] = np.zeros((self.N_i, self.N_n + 1))
                for i in range(self.N_i):
                    y2stack[name][i][:] = self.b_ijkn[i][jDic[jkey]][kDic[kkey]][:] / infladjust

            title = self._name + "\nAssets Distribution - " + jkey
            if tag != "":
                title += " - " + tag

            fig, ax = _stackPlot(
                years_n, self.inames, title, range(self.N_i), y2stack, stackNames, "upper left", yformat
            )
            figures.append(fig)

        if figure:
            return figures

        plt.show()
        return None

    def showAllocations(self, tag="", figure=False):
        """
        Plot desired allocation of savings accounts in percentage
        over simulation time and interpolated by the selected method
        through the interpolateAR() method.

        A tag string can be set to add information to the title of the plot.
        """
        count = self.N_i
        if self.ARCoord == "spouses":
            acList = [self.ARCoord]
            count = 1
        elif self.ARCoord == "individual":
            acList = [self.ARCoord]
        elif self.ARCoord == "account":
            acList = ["taxable", "tax-deferred", "tax-free"]
        else:
            raise ValueError(f"Unknown coordination {self.ARCoord}.")

        figures = []
        assetDic = {"stocks": 0, "C bonds": 1, "T notes": 2, "common": 3}
        for i in range(count):
            y2stack = {}
            for acType in acList:
                stackNames = []
                for key in assetDic:
                    aname = key + " / " + acType
                    stackNames.append(aname)
                    y2stack[aname] = np.zeros((count, self.N_n))
                    y2stack[aname][i][:] = self.alpha_ijkn[i, acList.index(acType), assetDic[key], : self.N_n]

                    title = self._name + "\nAsset Allocation (%) - " + acType
                    if self.ARCoord == "spouses":
                        title += " spouses"
                    else:
                        title += " " + self.inames[i]

                if tag != "":
                    title += " - " + tag

                fig, ax = _stackPlot(self.year_n, self.inames, title, [i], y2stack, stackNames, "upper left", "percent")
                figures.append(fig)

        if figure:
            return figures

        plt.show()
        return None

    @_checkCaseStatus
    def showAccounts(self, tag="", value=None, figure=False):
        """
        Plot values of savings accounts over time.

        A tag string can be set to add information to the title of the plot.

        The value parameter can be set to *nominal* or *today*, overriding
        the default behavior of setDefaultPlots().
        """
        value = self._checkValue(value)

        title = self._name + "\nSavings Balance"
        if tag != "":
            title += " - " + tag

        stypes = self.savings_in.keys()
        # Add one year for estate.
        year_n = np.append(self.year_n, [self.year_n[-1] + 1])

        if value == "nominal":
            yformat = "\\$k (nominal)"
            savings_in = self.savings_in
        else:
            yformat = "\\$k (" + str(self.year_n[0]) + "\\$)"
            savings_in = {}
            for key in self.savings_in:
                savings_in[key] = self.savings_in[key] / self.gamma_n

        fig, ax = _stackPlot(year_n, self.inames, title, range(self.N_i), savings_in, stypes, "upper left", yformat)

        if figure:
            return fig

        plt.show()
        return None

    @_checkCaseStatus
    def showSources(self, tag="", value=None, figure=False):
        """
        Plot income over time.

        A tag string can be set to add information to the title of the plot.

        The value parameter can be set to *nominal* or *today*, overriding
        the default behavior of setDefaultPlots().
        """
        value = self._checkValue(value)

        title = self._name + "\nRaw Income Sources"
        stypes = self.sources_in.keys()
        # stypes = [item for item in stypes if "RothX" not in item]

        if tag != "":
            title += " - " + tag

        if value == "nominal":
            yformat = "\\$k (nominal)"
            sources_in = self.sources_in
        else:
            yformat = "\\$k (" + str(self.year_n[0]) + "\\$)"
            sources_in = {}
            for key in stypes:
                sources_in[key] = self.sources_in[key] / self.gamma_n[:-1]

        fig, ax = _stackPlot(
            self.year_n, self.inames, title, range(self.N_i), sources_in, stypes, "upper left", yformat
        )

        if figure:
            return fig

        plt.show()
        return None

    @_checkCaseStatus
    def _showFeff(self, tag=""):
        """
        Plot income tax paid over time.

        A tag string can be set to add information to the title of the plot.
        """
        title = self._name + "\nEff f "
        if tag != "":
            title += " - " + tag

        various = ["-", "--", "-.", ":"]
        style = {}
        series = {}
        q = 0
        for t in range(self.N_t):
            key = "f " + str(t)
            series[key] = self.F_tn[t] / self.DeltaBar_tn[t]
            # print(key, series[key])
            style[key] = various[q % len(various)]
            q += 1

        fig, ax = _lineIncomePlot(self.year_n, series, style, title, yformat="")

        plt.show()
        return None

    @_checkCaseStatus
    def showTaxes(self, tag="", value=None, figure=False):
        """
        Plot income tax paid over time.

        A tag string can be set to add information to the title of the plot.

        The value parameter can be set to *nominal* or *today*, overriding
        the default behavior of setDefaultPlots().
        """
        value = self._checkValue(value)

        style = {"income taxes": "-", "Medicare": "-."}

        if value == "nominal":
            series = {"income taxes": self.T_n, "Medicare": self.m_n}
            yformat = "\\$k (nominal)"
        else:
            series = {
                "income taxes": self.T_n / self.gamma_n[:-1],
                "Medicare": self.m_n / self.gamma_n[:-1],
            }
            yformat = "\\$k (" + str(self.year_n[0]) + "\\$)"

        title = self._name + "\nIncome Tax"
        if tag != "":
            title += " - " + tag

        fig, ax = _lineIncomePlot(self.year_n, series, style, title, yformat)

        if figure:
            return fig

        plt.show()
        return None

    @_checkCaseStatus
    def showGrossIncome(self, tag="", value=None, figure=False):
        """
        Plot income tax and taxable income over time horizon.

        A tag string can be set to add information to the title of the plot.

        The value parameter can be set to *nominal* or *today*, overriding
        the default behavior of setDefaultPlots().
        """
        value = self._checkValue(value)

        style = {"taxable income": "-"}

        if value == "nominal":
            series = {"taxable income": self.G_n}
            yformat = "\\$k (nominal)"
            infladjust = self.gamma_n[:-1]
        else:
            series = {"taxable income": self.G_n / self.gamma_n[:-1]}
            yformat = "\\$k (" + str(self.year_n[0]) + "\\$)"
            infladjust = 1

        title = self._name + "\nTaxable Ordinary Income vs. Tax Brackets"
        if tag != "":
            title += " - " + tag

        fig, ax = _lineIncomePlot(self.year_n, series, style, title, yformat)

        data = tx.taxBrackets(self.N_i, self.n_d, self.N_n, self.yTCJA)
        for key in data:
            data_adj = data[key] * infladjust
            ax.plot(self.year_n, data_adj, label=key, ls=":")

        plt.grid(visible="both")
        ax.legend(loc="upper left", reverse=True, fontsize=8, framealpha=0.3)

        if figure:
            return fig

        plt.show()
        return None

    # @_checkCaseStatus
    def saveConfig(self, basename=None):
        """
        Save parameters in a configuration file.
        """
        if basename is None:
            basename = "case_" + self._name

        config.saveConfig(self, basename, self.mylog)

        return None

    @_checkCaseStatus
    def saveWorkbook(self, overwrite=False, *, basename=None, saveToFile=True):
        """
        Save instance in an Excel spreadsheet.
        The first worksheet will contain income in the following
        fields in columns:
        - net spending
        - taxable ordinary income
        - taxable dividends
        - tax bills (federal only, including IRMAA)
        for all the years for the time span of the plan.

        The second worksheet contains the rates
        used for the plan as follows:
        - S&P 500
        - Corporate Baa bonds
        - Treasury notes (10y)
        - Inflation.

        The subsequent worksheets has the sources for each
        spouse as follows:
        - taxable account withdrawals
        - RMDs
        - distributions
        - Roth conversions
        - tax-free withdrawals
        - big-ticket items.

        The subsequent worksheets contains the balances
        and input/ouput to the savings accounts for each spouse:
        - taxable savings account
        - tax-deferred account
        - tax-free account.

        Last worksheet contains summary.
        """

        def fillsheet(sheet, dic, datatype, op=lambda x: x):
            rawData = {}
            rawData["year"] = self.year_n
            if datatype == "currency":
                for key in dic:
                    rawData[key] = u.roundCents(op(dic[key]))
            else:
                for key in dic:
                    rawData[key] = op(dic[key])

            # We need to work by row.
            df = pd.DataFrame(rawData)
            for row in dataframe_to_rows(df, index=False, header=True):
                ws.append(row)

            _formatSpreadsheet(ws, datatype)

        wb = Workbook()

        # Income.
        ws = wb.active
        ws.title = "Income"

        incomeDic = {
            "net spending": self.g_n,
            "taxable ord. income": self.G_n,
            "taxable gains/divs": self.Q_n,
            "Tax bills + Med.": self.T_n + self.U_n + self.m_n,
        }

        fillsheet(ws, incomeDic, "currency")

        # Cash flow - sum over both individuals for some.
        cashFlowDic = {
            "net spending": self.g_n,
            "all wages": np.sum(self.omega_in, axis=0),
            "all pensions": np.sum(self.piBar_in, axis=0),
            "all soc sec": np.sum(self.zetaBar_in, axis=0),
            "all BTI's": np.sum(self.Lambda_in, axis=0),
            "all wdrwls": np.sum(self.w_ijn, axis=(0, 1)),
            "all deposits": -np.sum(self.d_in, axis=0),
            "ord taxes": -self.T_n,
            "div taxes": -self.U_n,
            "Medicare": -self.m_n,
        }
        sname = "Cash Flow"
        ws = wb.create_sheet(sname)
        fillsheet(ws, cashFlowDic, "currency")

        # Sources are handled separately.
        srcDic = {
            "wages": self.sources_in["wages"],
            "social sec": self.sources_in["ssec"],
            "pension": self.sources_in["pension"],
            "txbl acc wdrwl": self.sources_in["txbl acc wdrwl"],
            "RMDs": self.sources_in["RMD"],
            "+distributions": self.sources_in["+dist"],
            "Roth conv": self.sources_in["RothX"],
            "tax-free wdrwl": self.sources_in["tax-free wdrwl"],
            "big-ticket items": self.sources_in["BTI"],
        }

        for i in range(self.N_i):
            sname = self.inames[i] + "'s Sources"
            ws = wb.create_sheet(sname)
            fillsheet(ws, srcDic, "currency", op=lambda x: x[i])

        # Account balances except final year.
        accDic = {
            "taxable bal": self.b_ijn[:, 0, :-1],
            "taxable ctrb": self.kappa_ijn[:, 0, :],
            "taxable dep": self.d_in,
            "taxable wdrwl": self.w_ijn[:, 0, :],
            "tax-deferred bal": self.b_ijn[:, 1, :-1],
            "tax-deferred ctrb": self.kappa_ijn[:, 1, :],
            "tax-deferred wdrwl": self.w_ijn[:, 1, :],
            "(included RMDs)": self.rmd_in[:, :],
            "Roth conv": self.x_in,
            "tax-free bal": self.b_ijn[:, 2, :-1],
            "tax-free ctrb": self.kappa_ijn[:, 2, :],
            "tax-free wdrwl": self.w_ijn[:, 2, :],
        }
        for i in range(self.N_i):
            sname = self.inames[i] + "'s Accounts"
            ws = wb.create_sheet(sname)
            fillsheet(ws, accDic, "currency", op=lambda x: x[i])
            # Add final balances.
            lastRow = [
                self.year_n[-1] + 1,
                self.b_ijn[i][0][-1],
                0,
                0,
                self.b_ijn[i][1][-1],
                0,
                0,
                0,
                0,
                self.b_ijn[i][2][-1],
                0,
                0,
                0,
            ]
            ws.append(lastRow)
            _formatSpreadsheet(ws, "currency")

        # Allocations.
        jDic = {"taxable": 0, "tax-deferred": 1, "tax-free": 2}
        kDic = {"stocks": 0, "C bonds": 1, "T notes": 2, "common": 3}

        # Add one year for estate.
        year_n = np.append(self.year_n, [self.year_n[-1] + 1])
        for i in range(self.N_i):
            sname = self.inames[i] + "'s Allocations"
            ws = wb.create_sheet(sname)
            rawData = {}
            rawData["year"] = year_n
            for jkey in jDic:
                for kkey in kDic:
                    rawData[jkey + "/" + kkey] = self.alpha_ijkn[i, jDic[jkey], kDic[kkey], :]
            df = pd.DataFrame(rawData)
            for row in dataframe_to_rows(df, index=False, header=True):
                ws.append(row)

            _formatSpreadsheet(ws, "percent1")

        # Rates on penultimate sheet.
        ratesDic = {
            "S&P 500": self.tau_kn[0],
            "Corporate Baa": self.tau_kn[1],
            "T Bonds": self.tau_kn[2],
            "inflation": self.tau_kn[3],
        }
        ws = wb.create_sheet("Rates")
        fillsheet(ws, ratesDic, "percent2")

        # Summary on last sheet.
        ws = wb.create_sheet("Summary")
        rawData = {}
        rawData["SUMMARY ==========================================================================="] = (
            self.summaryList()
        )

        df = pd.DataFrame(rawData)
        for row in dataframe_to_rows(df, index=False, header=True):
            ws.append(row)

        _formatSpreadsheet(ws, "summary")

        if saveToFile:
            if basename is None:
                basename = self._name

            _saveWorkbook(wb, basename, overwrite, self.mylog)
            return None

        return wb

    def saveWorkbookCSV(self, basename):
        """
        Function similar to saveWorkbook(), but saving information in csv format
        instead of an Excel worksheet.
        See saveWorkbook() sister function for more information.
        """

        planData = {}
        planData["year"] = self.year_n
        planData["net spending"] = self.g_n
        planData["taxable ord. income"] = self.G_n
        planData["taxable gains/divs"] = self.Q_n
        planData["tax bill"] = self.T_n

        for i in range(self.N_i):
            planData[self.inames[i] + " txbl bal"] = self.b_ijn[i, 0, :-1]
            planData[self.inames[i] + " txbl dep"] = self.d_in[i, :]
            planData[self.inames[i] + " txbl wrdwl"] = self.w_ijn[i, 0, :]
            planData[self.inames[i] + " tx-def bal"] = self.b_ijn[i, 1, :-1]
            planData[self.inames[i] + " tx-def ctrb"] = self.kappa_ijn[i, 1, :]
            planData[self.inames[i] + " tx-def wdrl"] = self.w_ijn[i, 1, :]
            planData[self.inames[i] + " (RMD)"] = self.rmd_in[i, :]
            planData[self.inames[i] + " Roth conv"] = self.x_in[i, :]
            planData[self.inames[i] + " tx-free bal"] = self.b_ijn[i, 2, :-1]
            planData[self.inames[i] + " tx-free ctrb"] = self.kappa_ijn[i, 2, :]
            planData[self.inames[i] + " tax-free wdrwl"] = self.w_ijn[i, 2, :]
            planData[self.inames[i] + " big-ticket items"] = self.Lambda_in[i, :]

        ratesDic = {"S&P 500": 0, "Corporate Baa": 1, "T Bonds": 2, "inflation": 3}
        for key in ratesDic:
            planData[key] = self.tau_kn[ratesDic[key]]

        df = pd.DataFrame(planData)

        while True:
            try:
                fname = "worksheet" + "_" + basename + ".csv"
                df.to_csv(fname)
                break
            except PermissionError:
                self.mylog.print(f'Failed to save "{fname}": Permission denied.')
                key = input("Close file and try again? [Yn] ")
                if key == "n":
                    break
            except Exception as e:
                raise Exception(f"Unanticipated exception: {e}.")

        return None


def _lineIncomePlot(x, series, style, title, yformat="\\$k"):
    """
    Core line plotter function.
    """
    import matplotlib.ticker as tk

    fig, ax = plt.subplots(figsize=(6, 4))
    plt.grid(visible="both")

    for sname in series:
        ax.plot(x, series[sname], label=sname, ls=style[sname])

    ax.legend(loc="upper left", reverse=True, fontsize=8, framealpha=0.3)
    ax.set_title(title)
    ax.set_xlabel("year")
    ax.set_ylabel(yformat)
    ax.xaxis.set_major_locator(tk.MaxNLocator(integer=True))
    if "k" in yformat:
        ax.get_yaxis().set_major_formatter(tk.FuncFormatter(lambda x, p: format(int(x / 1000), ",")))
        # Give range to y values in unindexed flat profiles.
        ymin, ymax = ax.get_ylim()
        if ymax - ymin < 5000:
            ax.set_ylim((ymin * 0.95, ymax * 1.05))

    return fig, ax


def _stackPlot(x, inames, title, irange, series, snames, location, yformat="\\$k"):
    """
    Core function for stacked plots.
    """
    import matplotlib.ticker as tk

    nonzeroSeries = {}
    for sname in snames:
        for i in irange:
            tmp = series[sname][i]
            if sum(tmp) > 1.0:
                nonzeroSeries[sname + " " + inames[i]] = tmp

    if len(nonzeroSeries) == 0:
        # print('Nothing to plot for', title)
        return None, None

    fig, ax = plt.subplots(figsize=(6, 4))
    plt.grid(visible="both")

    ax.stackplot(x, nonzeroSeries.values(), labels=nonzeroSeries.keys(), alpha=0.6)
    ax.legend(loc=location, reverse=True, fontsize=8, ncol=2, framealpha=0.5)
    ax.set_title(title)
    ax.set_xlabel("year")
    ax.xaxis.set_major_locator(tk.MaxNLocator(integer=True))
    if "k" in yformat:
        ax.set_ylabel(yformat)
        ax.get_yaxis().set_major_formatter(tk.FuncFormatter(lambda x, p: format(int(x / 1000), ",")))
    elif yformat == "percent":
        ax.set_ylabel("%")
        ax.get_yaxis().set_major_formatter(tk.FuncFormatter(lambda x, p: format(int(100 * x), ",")))
    else:
        raise RuntimeError(f"Unknown yformat: {yformat}.")

    return fig, ax


def _saveWorkbook(wb, basename, overwrite, mylog):
    """
    Utility function to save XL workbook.
    """
    from os.path import isfile
    from pathlib import Path

    if Path(basename).suffixes == []:
        fname = "workbook" + "_" + basename + ".xlsx"
    else:
        fname = basename

    if overwrite is False and isfile(fname):
        mylog.print(f'File "{fname}" already exists.')
        key = input("Overwrite? [Ny] ")
        if key != "y":
            mylog.vprint("Skipping save and returning.")
            return None

    while True:
        try:
            mylog.vprint(f'Saving plan as "{fname}".')
            wb.save(fname)
            break
        except PermissionError:
            mylog.print(f'Failed to save "{fname}": Permission denied.')
            key = input("Close file and try again? [Yn] ")
            if key == "n":
                break
        except Exception as e:
            raise Exception(f"Unanticipated exception {e}.")

    return None


def _formatSpreadsheet(ws, ftype):
    """
    Utility function to beautify spreadsheet.
    """
    if ftype == "currency":
        fstring = "$#,##0_);[Red]($#,##0)"
    elif ftype == "percent2":
        fstring = "#.00%"
    elif ftype == "percent1":
        fstring = "#.0%"
    elif ftype == "percent0":
        fstring = "#0%"
    elif ftype == "summary":
        for col in ws.columns:
            column = col[0].column_letter
            width = max(len(str(col[0].value)) + 20, 40)
            ws.column_dimensions[column].width = width
            return None
    else:
        raise RuntimeError(f"Unknown format: {ftype}.")

    for cell in ws[1] + ws["A"]:
        cell.style = "Pandas"
    for col in ws.columns:
        column = col[0].column_letter
        # col[0].style = 'Title'
        width = max(len(str(col[0].value)) + 4, 10)
        ws.column_dimensions[column].width = width
        if column != "A":
            for cell in col:
                cell.number_format = fstring

    return None


def _streamPrinter(text):
    """
    Define a stream printer to grab output from MOSEK.
    """
    import sys

    sys.stdout.write(text)
    sys.stdout.flush()<|MERGE_RESOLUTION|>--- conflicted
+++ resolved
@@ -305,13 +305,8 @@
         self.myRothX_in = np.zeros((self.N_i, self.N_n))
         self.kappa_ijn = np.zeros((self.N_i, self.N_j, self.N_n))
 
-<<<<<<< HEAD
-        # Previous 3 years for Medicare.
-        self.prevMAGI = np.zeros((3))
-=======
         # Previous 2 years and current year for Medicare.
         self.prevMAGIs = np.zeros((3))
->>>>>>> 5b068421
 
         # Default slack on profile.
         self.lambdha = 0
@@ -1103,10 +1098,7 @@
         Tauh_ijn = 1 + tau_ijn / 2
 
         units = u.getUnits(options.get("units", "k"))
-<<<<<<< HEAD
         # No units for bigM.
-=======
->>>>>>> 5b068421
         bigM = options.get("bigM", 5e6)
         assert isinstance(bigM, (int, float)), f"bigM {bigM} is not a number."
 
@@ -1742,22 +1734,14 @@
         if objective == "maxSpending" and "bequest" not in myoptions:
             self.mylog.vprint("Using bequest of $1.")
 
-<<<<<<< HEAD
-        self.prevMAGI = np.zeros(3)
-=======
         self.prevMAGIs = np.zeros(3)
->>>>>>> 5b068421
         if "previousMAGIs" in myoptions:
             magi = myoptions["previousMAGIs"]
             if len(magi) != 3:
                 raise ValueError("previousMAGIs must have 3 values.")
 
             units = u.getUnits(options.get("units", "k"))
-<<<<<<< HEAD
-            self.prevMAGI = units * np.array(magi)
-=======
             self.prevMAGIs = units * np.array(magi)
->>>>>>> 5b068421
 
         self.lambdha = 0
         if "spendingSlack" in myoptions:
@@ -1791,16 +1775,6 @@
         """
         from scipy import optimize
 
-<<<<<<< HEAD
-        withMedicare = options.get("withMedicare", True)
-
-        if objective == "maxSpending":
-            objFac = -1 / self.xi_n[0]
-        else:
-            objFac = -1 / self.gamma_n[-1]
-
-=======
->>>>>>> 5b068421
         # mip_rel_gap smaller than 1e-6 can lead to oscillatory solutions.
         milpOptions = {"disp": False, "mip_rel_gap": 1e-7}
 
@@ -1839,18 +1813,6 @@
         Solve problem using MOSEK solver.
         """
         import mosek
-
-<<<<<<< HEAD
-        withMedicare = options.get("withMedicare", True)
-
-        if objective == "maxSpending":
-            objFac = -1 / self.xi_n[0]
-        else:
-            objFac = -1 / self.gamma_n[-1]
-
-=======
->>>>>>> 5b068421
-        # mip_rel_gap smaller than 1e-6 can lead to oscillatory solutions.
 
         bdic = {
             "fx": mosek.boundkey.fx,
