--- conflicted
+++ resolved
@@ -259,11 +259,8 @@
             raise ValueError("Name for each individual must be provided.")
 
         self.filingStatus = ("single", "married")[self.N_i - 1]
-<<<<<<< HEAD
+
         # Default year OBBBA speculated to be expired and replaced by pre-TCJA rates.
-=======
-        # Default year OBBBA is speculated to expire.
->>>>>>> 2a991d57
         self.yOBBBA = 2032
         self.inames = inames
         self.yobs = np.array(yobs, dtype=np.int32)
@@ -484,11 +481,7 @@
 
     def setExpirationYearOBBBA(self, yOBBBA):
         """
-<<<<<<< HEAD
         Set year at which OBBBA is speculated to expire and rates go back to something like pre-TCJA.
-=======
-        Set year at which OBBBA is speculated to expire.
->>>>>>> 2a991d57
         """
         self.mylog.vprint(f"Setting OBBBA expiration year to {yOBBBA}.")
         self.yOBBBA = yOBBBA
@@ -1004,20 +997,11 @@
         if not self._adjustedParameters:
             self.mylog.vprint("Adjusting parameters for inflation.")
             self.sigmaBar_n, self.theta_tn, self.Delta_tn = tx.taxParams(self.yobs, self.i_d, self.n_d,
-<<<<<<< HEAD
                                                                          self.N_n, gamma_n,
                                                                          MAGI_n, self.yOBBBA)
             self.DeltaBar_tn = self.Delta_tn * gamma_n[:-1]
             self.zetaBar_in = self.zeta_in * gamma_n[:-1]
             self.xiBar_n = self.xi_n * gamma_n[:-1]
-=======
-                                                                         self.N_n, self.gamma_n,
-                                                                         self.MAGI_n, self.yOBBBA)
-            # self.sigmaBar_n = self.sigma_n * self.gamma_n[:-1]
-            self.DeltaBar_tn = self.Delta_tn * self.gamma_n[:-1]
-            self.zetaBar_in = self.zeta_in * self.gamma_n[:-1]
-            self.xiBar_n = self.xi_n * self.gamma_n[:-1]
->>>>>>> 2a991d57
             self.piBar_in = np.array(self.pi_in)
             for i in range(self.N_i):
                 if self.pensionIsIndexed[i]:
@@ -1044,7 +1028,6 @@
         C["e"] = _qC(C["d"], self.N_i, self.N_n)
         C["f"] = _qC(C["e"], self.N_n)
         C["g"] = _qC(C["f"], self.N_t, self.N_n)
-<<<<<<< HEAD
         C["m"] = _qC(C["g"], self.N_n)
         C["s"] = _qC(C["m"], self.N_n)
         C["w"] = _qC(C["s"], self.N_n)
@@ -1053,16 +1036,6 @@
         C["zm"] = _qC(C["zx"], self.N_i, self.N_n, self.N_zx)
         self.nvars = _qC(C["zm"], self.N_n - self.nm, self.N_q - 1) if medi else C["zm"]
         self.nbins = self.nvars - C["zx"]
-=======
-        C["s"] = _qC(C["g"], self.N_n)
-        C["w"] = _qC(C["s"], self.N_n)
-        C["x"] = _qC(C["w"], self.N_i, self.N_j, self.N_n)
-        C["zx"] = _qC(C["x"], self.N_i, self.N_n)
-        self.nvars = _qC(C["zx"], self.N_i, self.N_n, self.N_zx)
-        self.nbins = self.nvars - C["zx"]
-        # # self.nvars = _qC(C["x"], self.N_i, self.N_n)
-        # # self.nbins = 0
->>>>>>> 2a991d57
 
         self.C = C
         self.mylog.vprint(
@@ -1073,6 +1046,8 @@
         Utility function that builds constraint matrix and vectors.
         Refactored for clarity and maintainability.
         """
+        self.adjustParameters(self.gamma_n, self.MAGI_n)
+        
         self.A = abc.ConstraintMatrix(self.nvars)
         self.B = abc.Bounds(self.nvars, self.nbins)
 
@@ -1366,11 +1341,7 @@
                 row.addElem(_q2(self.C["f"], t, n, self.N_t, self.N_n), 1)
             self.A.addRow(row, rhs, rhs)
 
-<<<<<<< HEAD
     def _configure_exclusion_binary_variables(self, options):
-=======
-    def _configure_binary_variables(self, options):
->>>>>>> 2a991d57
         if not options.get("xorConstraints", True):
             return
 
@@ -1410,7 +1381,6 @@
             for n in range(self.horizons[i], self.N_n):
                 self.B.setRange(_q3(self.C["zx"], i, n, 0, self.N_i, self.N_n, self.N_zx), 0, 0)
                 self.B.setRange(_q3(self.C["zx"], i, n, 1, self.N_i, self.N_n, self.N_zx), 0, 0)
-<<<<<<< HEAD
 
     def _configure_Medicare_binary_variables(self, options):
         if not options.get("optimizeMedicare", False):
@@ -1485,8 +1455,6 @@
             for q in range(self.N_q - 1):
                 row.addElem(_q2(self.C["zm"], nn, q, Nmed, self.N_q - 1), -self.C_nq[nn, q+1])
             self.A.addRow(row, self.C_nq[nn, 0], self.C_nq[nn, 0])
-=======
->>>>>>> 2a991d57
 
     def _build_objective_vector(self, objective):
         c = abc.Objective(self.nvars)
@@ -1662,15 +1630,9 @@
             "spendingSlack",
             "startRothConversions",
             "units",
-<<<<<<< HEAD
             "xorConstraints",
             "withSCLoop",
             "withMedicare",    # Ignore keyword.
-=======
-            "withMedicare",
-            "oppCostX",
-            "xorConstraints",
->>>>>>> 2a991d57
         ]
         # We might modify options if required.
         options = {} if options is None else options
@@ -1715,7 +1677,6 @@
             raise ValueError(f"Slack value out of range {lambdha}.")
         self.lambdha = lambdha / 100
 
-<<<<<<< HEAD
         # Reset long-term capital gain tax rate and MAGI to zero.
         self.psi_n = np.zeros(self.N_n)
         self.MAGI_n = np.zeros(self.N_n)
@@ -1725,11 +1686,6 @@
         # Ensure parameters are adjusted for inflation.
         self._adjustParameters(self.gamma_n, self.MAGI_n)
         self._buildOffsetMap(options)
-=======
-        # Reset long-term capital gain tax rate and MAGIs to zero.
-        self.psi_n[:] = 0
-        self.MAGI_n = np.zeros(self.N_n)
->>>>>>> 2a991d57
 
         solver = myoptions.get("solver", self.defaultSolver)
         if solver not in knownSolvers:
@@ -1767,11 +1723,7 @@
         absdiff = np.inf
         old_x = np.zeros(self.nvars)
         old_solutions = [np.inf]
-<<<<<<< HEAD
         self._computeNLstuff(None, optimizeMedicare)
-=======
-        self._computeNLstuff(None, withMedicare)
->>>>>>> 2a991d57
         while True:
             solution, xx, solverSuccess, solverMsg = solverMethod(objective, options)
 
@@ -1782,11 +1734,7 @@
             if not withSCLoop:
                 break
 
-<<<<<<< HEAD
             self._computeNLstuff(xx, optimizeMedicare)
-=======
-            self._computeNLstuff(xx)
->>>>>>> 2a991d57
 
             self.mylog.vprint(f"Iteration: {it} objective: {u.d(solution * objFac, f=2)}")
 
@@ -2003,18 +1951,13 @@
 
         return J_n
 
-<<<<<<< HEAD
     def _computeNLstuff(self, x, optimizeMedicare):
-=======
-    def _computeNLstuff(self, x=None, withMedicare=True):
->>>>>>> 2a991d57
         """
         Compute MAGI, Medicare costs, long-term capital gain tax rate, and
         net investment income tax (NIIT).
         """
         if x is None:
             self.MAGI_n = np.zeros(self.N_n)
-            self._adjustParameters()
             self.J_n = np.zeros(self.N_n)
             self.M_n = np.zeros(self.N_n)
             self.psi_n = np.zeros(self.N_n)
@@ -2022,15 +1965,7 @@
 
         self._aggregateResults(x, short=True)
 
-<<<<<<< HEAD
         self.J_n = self._computeNIIT(self.MAGI_n, self.I_n, self.Q_n)
-=======
-        # Ensure parameters are re-adjusted for inflation and MAGI.
-        self._adjustParameters()
-
-        self.J_n = self._computeNIIT()
-        self.M_n = tx.mediCosts(self.yobs, self.horizons, self.MAGI_n, self.prevMAGI, self.gamma_n[:-1], self.N_n)
->>>>>>> 2a991d57
         self.psi_n = tx.capitalGainTaxRate(self.N_i, self.MAGI_n, self.gamma_n[:-1], self.n_d, self.N_n)
         # Compute Medicare through self-consistent loop.
         if not optimizeMedicare:
@@ -2049,11 +1984,7 @@
         Nk = self.N_k
         Nn = self.N_n
         Nt = self.N_t
-<<<<<<< HEAD
         # Nzx = self.N_zx
-=======
-        # Nz = self.N_zx
->>>>>>> 2a991d57
         n_d = self.n_d
 
         Cb = self.C["b"]
@@ -2080,17 +2011,11 @@
         self.d_in = self.d_in.reshape((Ni, Nn))
 
         self.e_n = np.array(x[Ce:Cf])
-<<<<<<< HEAD
 
         self.f_tn = np.array(x[Cf:Cg])
         self.f_tn = self.f_tn.reshape((Nt, Nn))
 
         self.g_n = np.array(x[Cg:Cm])
-=======
-
-        self.f_tn = np.array(x[Cf:Cg])
-        self.f_tn = self.f_tn.reshape((Nt, Nn))
->>>>>>> 2a991d57
 
         self.m_n = np.array(x[Cm:Cs])
 
@@ -2103,11 +2028,7 @@
         self.x_in = self.x_in.reshape((Ni, Nn))
 
         # self.z_inz = np.array(x[Czx:])
-<<<<<<< HEAD
         # self.z_inz = self.z_inz.reshape((Ni, Nn, Nzx))
-=======
-        # self.z_inz = self.z_inz.reshape((Ni, Nn, Nz))
->>>>>>> 2a991d57
         # print(self.z_inz)
 
         self.G_n = np.sum(self.f_tn, axis=0)
@@ -2501,11 +2422,7 @@
         The value parameter can be set to *nominal* or *today*, overriding
         the default behavior of setDefaultPlots().
         """
-<<<<<<< HEAD
         value = self._checkValueType(value)
-=======
-        value = self._checkValue(value)
->>>>>>> 2a991d57
         tax_brackets = tx.taxBrackets(self.N_i, self.n_d, self.N_n, self.yOBBBA)
         title = self._name + "\nTaxable Ordinary Income vs. Tax Brackets"
         if tag:
