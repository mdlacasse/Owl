import streamlit as st
from datetime import date

import sskeys as kz
import owlbridge as owb


profileChoices = ["flat", "smile"]
kz.initKey("spendingProfile", profileChoices[1])
kz.initKey("survivor", 60)
kz.initKey("smileDip", 15)
kz.initKey("smileIncrease", 12)
kz.initKey("smileDelay", 0)


def initProfile():
    owb.setProfile(None)


ret = kz.titleBar("Optimization Parameters")

if ret is None or kz.caseHasNoPlan():
    st.info("Case(s) must be first created before running this page.")
else:
    kz.runOncePerCase(initProfile)

    st.write("##### Objective")
    col1, col2 = st.columns(2, gap="large", vertical_alignment="top")
    with col1:
        choices = ["Net spending", "Bequest"]
        helpmsg = "Value is in today's \\$k."
        kz.initKey("objective", choices[0])
        ret = kz.getRadio("Maximize", choices, "objective")

    with col2:
        if kz.getKey("objective") == "Net spending":
            kz.initKey("bequest", 0)
            ret = kz.getNum("Desired bequest (\\$k)", "bequest", help=helpmsg)

        else:
            kz.initKey("netSpending", 0)
            ret = kz.getNum("Desired annual net spending (\\$k)", "netSpending", help=helpmsg)

    st.divider()
    st.write("##### Roth Conversions")
    col1, col2 = st.columns(2, gap="large", vertical_alignment="top")
    with col1:
        iname0 = kz.getKey("iname0")
        helpmsg = "Value is in nominal \\$k."
        kz.initKey("readRothX", False)
        fromFile = kz.getKey("readRothX")
        kz.initKey("maxRothConversion", 50)
        ret = kz.getNum("Maximum annual Roth conversion (\\$k)", "maxRothConversion", disabled=fromFile, help=helpmsg)
        ret = kz.getToggle("Convert as in wages and contributions tables", "readRothX")

    with col2:
        helpmsg = "Do not perform Roth conversions before that year."
        thisyear = date.today().year
        kz.initKey("startRothConversions", thisyear)
        ret = kz.getIntNum("Year to start considering Roth conversions", "startRothConversions", min_value=thisyear,
                           disabled=fromFile, help=helpmsg)
        if kz.getKey("status") == "married":
            iname1 = kz.getKey("iname1")
            choices = ["None", iname0, iname1]
            kz.initKey("noRothConversions", choices[0])
            helpmsg = "`None` means no exclusion. Set `Maximum Roth conversion` to 0 to exclude both spouses."
            ret = kz.getRadio("Exclude Roth conversions for...", choices, "noRothConversions", help=helpmsg)

    st.divider()
    st.write("##### Medicare")
    kz.initKey("withMedicare", True)
    col1, col2 = st.columns(2, gap="large", vertical_alignment="top")
    with col1:
        helpmsg = "Do or do not perform additional Medicare and IRMAA calculations."
        ret = kz.getToggle("Medicare and IRMAA calculations", "withMedicare", help=helpmsg)
    with col2:
        if kz.getKey("withMedicare"):
<<<<<<< HEAD
            helpmsg = "MAGI in nominal $k for current and previous years."
            years = owb.backYearsMAGI()
=======
            helpmsg = "MAGI in nominal $k for current or previous years."
            backyears = owb.backYearsMAGI()
>>>>>>> 5b068421
            for ii in range(3):
                kz.initKey("MAGI" + str(ii), 0)
                if backyears[ii] > 0:
                    ret = kz.getNum(f"MAGI for year {backyears[ii]} ($k)", "MAGI" + str(ii), help=helpmsg)

    if owb.hasMOSEK():
        st.divider()
        st.write("##### Solver")
        choices = ["HiGHS", "MOSEK"]
        kz.initKey("solver", choices[0])
        ret = kz.getRadio("Linear programming solver", choices, "solver")

    st.divider()
    st.write("##### Spending Profile")
    col1, col2, col3 = st.columns(3, gap="medium", vertical_alignment="top")
    with col1:
        ret = kz.getRadio("Type of profile", profileChoices, "spendingProfile", callback=owb.setProfile)
        if kz.getKey("spendingProfile") == "smile":
            helpmsg = "Time in year before spending starts decreasing."
            ret = kz.getIntNum(
                "Smile delay (in years from now)", "smileDelay", max_value=30, help=helpmsg, callback=owb.setProfile
            )
    with col2:
        kz.initKey("spendingSlack", 0)
        helpmsg = "Percentage allowed to deviate from spending profile."
        ret = kz.getIntNum("Profile slack (%)", "spendingSlack", max_value=50, help=helpmsg)
        if kz.getKey("spendingProfile") == "smile":
            helpmsg = "Percentage to decrease for the slow-go years."
            ret = kz.getIntNum("Smile dip (%)", "smileDip", max_value=100, help=helpmsg, callback=owb.setProfile)
    with col3:
        if kz.getKey("status") == "married":
            helpmsg = "Percentage of spending required for the surviving spouse."
            ret = kz.getIntNum(
                "Survivor's spending (%)", "survivor", max_value=100, help=helpmsg, callback=owb.setProfile
            )
        if kz.getKey("spendingProfile") == "smile":
            helpmsg = "Percentage to increase (or decrease) over time period."
            ret = kz.getIntNum("Smile increase (%)", "smileIncrease",
                               min_value=-100, max_value=100, help=helpmsg, callback=owb.setProfile)

    st.divider()
    col1, col2 = st.columns(2, gap="small")
    with col1:
        st.write("##### Spending Profile")
        owb.showProfile()<|MERGE_RESOLUTION|>--- conflicted
+++ resolved
@@ -75,13 +75,8 @@
         ret = kz.getToggle("Medicare and IRMAA calculations", "withMedicare", help=helpmsg)
     with col2:
         if kz.getKey("withMedicare"):
-<<<<<<< HEAD
-            helpmsg = "MAGI in nominal $k for current and previous years."
-            years = owb.backYearsMAGI()
-=======
-            helpmsg = "MAGI in nominal $k for current or previous years."
+            helpmsg = "MAGI in nominal $k for current and/or previous years."
             backyears = owb.backYearsMAGI()
->>>>>>> 5b068421
             for ii in range(3):
                 kz.initKey("MAGI" + str(ii), 0)
                 if backyears[ii] > 0:
