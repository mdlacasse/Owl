--- conflicted
+++ resolved
@@ -865,15 +865,6 @@
                     fac1 = 1 - u.krond(n, n_d - 1) * u.krond(i, i_d)
                     rhs = fac1 * self.kappa_ijn[i, j, n] * Tauh_ijn[i, j, n]
 
-<<<<<<< HEAD
-                    row[_q3(Cb, i, j, n + 1, Ni, Nj, Nn + 1)] = 1
-                    row[_q3(Cb, i, j, n, Ni, Nj, Nn + 1)] = -fac1 * Tau1_ijn[i, j, n]
-                    row[_q2(Cx, i, n, Ni, Nn)] = (
-                        -fac1 * (u.krond(j, 2) - u.krond(j, 1)) * Tauh_ijn[i, j, n]
-                    )
-                    row[_q3(Cw, i, j, n, Ni, Nj, Nn)] = fac1 * Tau1_ijn[i, j, n]
-                    row[_q2(Cd, i, n, Ni, Nn)] = -fac1 * u.krond(j, 0)
-=======
                     rowDic = {_q3(Cb, i, j, n + 1, Ni, Nj, Nn + 1): 1}
                     rowDic[_q3(Cb, i, j, n, Ni, Nj, Nn + 1)] = -fac1 * Tau1_ijn[i, j, n]
                     rowDic[_q2(Cx, i, n, Ni, Nn)] = (
@@ -881,21 +872,10 @@
                     )
                     rowDic[_q3(Cw, i, j, n, Ni, Nj, Nn)] = fac1 * Tau1_ijn[i, j, n]
                     rowDic[_q2(Cd, i, n, Ni, Nn)] = -fac1 * u.krond(j, 0)
->>>>>>> 3861ad9d
 
                     if Ni == 2 and i == i_s and n == n_d - 1:
                         fac2 = self.phi_j[j]
                         rhs += fac2 * self.kappa_ijn[i_d, j, n] * Tauh_ijn[i_d, j, n]
-<<<<<<< HEAD
-                        row[_q3(Cb, i_d, j, n, Ni, Nj, Nn + 1)] = -fac2 * Tau1_ijn[i_d, j, n]
-                        row[_q2(Cx, i_d, n, Ni, Nn)] = (
-                            -fac2 * (u.krond(j, 2) - u.krond(j, 1)) * Tauh_ijn[i_d, j, n]
-                        )
-                        row[_q3(Cw, i_d, j, n, Ni, Nj, Nn)] = fac2 * Tau1_ijn[i, j, n]
-                        row[_q2(Cd, i_d, n, Ni, Nn)] = -fac2 * u.krond(j, 0)
-                    Ae.append(row)
-                    vvec.append(rhs)
-=======
                         rowDic[_q3(Cb, i_d, j, n, Ni, Nj, Nn + 1)] = -fac2 * Tau1_ijn[i_d, j, n]
                         rowDic[_q2(Cx, i_d, n, Ni, Nn)] = (
                             -fac2 * (u.krond(j, 2) - u.krond(j, 1)) * Tauh_ijn[i_d, j, n]
@@ -903,7 +883,6 @@
                         rowDic[_q3(Cw, i_d, j, n, Ni, Nj, Nn)] = fac2 * Tau1_ijn[i, j, n]
                         # rowDic[_q2(Cd, i_d, n, Ni, Nn)] = -fac2 * u.krond(j, 0)
                     A.addNewRow(rowDic, rhs, rhs)
->>>>>>> 3861ad9d
 
         # Net income equalities 1/2.
         for n in range(Nn):
@@ -1061,11 +1040,7 @@
             self._caseStatus = 'unsuccessful'
 
         self.objective = objective
-<<<<<<< HEAD
-        self.solver = 'linprog'
-=======
         self.solver = 'milp'
->>>>>>> 3861ad9d
         self.solverOptions = options
 
         return
